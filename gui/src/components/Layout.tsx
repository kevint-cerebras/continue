--- conflicted
+++ resolved
@@ -2,12 +2,8 @@
   Cog6ToothIcon,
   QuestionMarkCircleIcon,
 } from "@heroicons/react/24/outline";
-<<<<<<< HEAD
+import { IndexingProgressUpdate } from "core";
 import { useContext, useEffect, useState } from "react";
-=======
-import { IndexingProgressUpdate } from "core";
-import { useEffect, useState } from "react";
->>>>>>> e877f8ab
 import { useDispatch, useSelector } from "react-redux";
 import { Outlet, useLocation, useNavigate } from "react-router-dom";
 import styled from "styled-components";
@@ -232,17 +228,7 @@
                     />
                   )}
 
-<<<<<<< HEAD
-                <IndexingProgressBar
-                  currentlyIndexing={indexingTask}
-                  completed={indexingProgress * 100}
-                  total={100}
-                />
-=======
-                {isJetBrains() || (
-                  <IndexingProgressBar indexingState={indexingState} />
-                )}
->>>>>>> e877f8ab
+                <IndexingProgressBar indexingState={indexingState} />
               </div>
               <HeaderButtonWithText
                 text="Help"
