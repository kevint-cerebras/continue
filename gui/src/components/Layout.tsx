--- conflicted
+++ resolved
@@ -170,9 +170,6 @@
   });
 
   useEffect(() => {
-    if (isJetBrains()) {
-      return;
-    }
     const onboardingComplete = getLocalStorage("onboardingComplete");
     if (
       !onboardingComplete &&
@@ -214,76 +211,9 @@
         <GridDiv>
           <Outlet />
           <DropdownPortalDiv id="model-select-top-div"></DropdownPortalDiv>
-<<<<<<< HEAD
-          <Footer>
-            <div className="mr-auto flex gap-2 items-center">
-              <ModelSelect />
-              {indexingProgress >= 1 && // Would take up too much space together with indexing progress
-                defaultModel?.provider === "free-trial" &&
-                (location.pathname === "/settings" ||
-                  (getLocalStorage("ftc") ?? 0) >= 125) && (
-                  <ProgressBar
-                    completed={getLocalStorage("ftc") ?? 0}
-                    total={250}
-                  />
-                )}
-
-              <IndexingProgressBar
-                currentlyIndexing={indexingTask}
-                completed={indexingProgress * 100}
-                total={100}
-              />
-            </div>
-            <HeaderButtonWithText
-              text="Help"
-              onClick={() => {
-                navigate("/help");
-              }}
-            >
-              <QuestionMarkCircleIcon width="1.4em" height="1.4em" />
-            </HeaderButtonWithText>
-            <HeaderButtonWithText
-              onClick={() => {
-                // navigate("/settings");
-                ideMessenger.post("openConfigJson", undefined);
-              }}
-              text="Configure Continue"
-            >
-              <Cog6ToothIcon width="1.4em" height="1.4em" />
-            </HeaderButtonWithText>
-          </Footer>
-=======
           {HIDE_FOOTER_ON_PAGES.includes(location.pathname) || (
             <Footer>
               <div className="mr-auto flex gap-2 items-center">
-                {/* {localStorage.getItem("ide") === "jetbrains" ||
-                localStorage.getItem("hideFeature") === "true" || (
-                  <SparklesIcon
-                    className="cursor-pointer"
-                    onClick={() => {
-                      localStorage.setItem("hideFeature", "true");
-                    }}
-                    onMouseEnter={() => {
-                      dispatch(
-                        setBottomMessage(
-                          `🎁 New Feature: Use ${getMetaKeyLabel()}⇧R automatically debug errors in the terminal (you can click the sparkle icon to make it go away)`
-                        )
-                      );
-                    }}
-                    onMouseLeave={() => {
-                      dispatch(
-                        setBottomMessageCloseTimeout(
-                          setTimeout(() => {
-                            dispatch(setBottomMessage(undefined));
-                          }, 2000)
-                        )
-                      );
-                    }}
-                    width="1.3em"
-                    height="1.3em"
-                    color="yellow"
-                  />
-                )} */}
                 <ModelSelect />
                 {indexingProgress >= 1 && // Would take up too much space together with indexing progress
                   defaultModel?.provider === "free-trial" &&
@@ -295,13 +225,11 @@
                     />
                   )}
 
-                {isJetBrains() || (
-                  <IndexingProgressBar
-                    currentlyIndexing={indexingTask}
-                    completed={indexingProgress * 100}
-                    total={100}
-                  />
-                )}
+                <IndexingProgressBar
+                  currentlyIndexing={indexingTask}
+                  completed={indexingProgress * 100}
+                  total={100}
+                />
               </div>
               <HeaderButtonWithText
                 text="Help"
@@ -314,7 +242,7 @@
               <HeaderButtonWithText
                 onClick={() => {
                   // navigate("/settings");
-                  postToIde("openConfigJson", undefined);
+                  ideMessenger.post("openConfigJson", undefined);
                 }}
                 text="Configure Continue"
               >
@@ -322,7 +250,6 @@
               </HeaderButtonWithText>
             </Footer>
           )}
->>>>>>> 3c954dd8
         </GridDiv>
 
         <BottomMessageDiv
