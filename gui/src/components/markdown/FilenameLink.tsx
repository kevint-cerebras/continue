--- conflicted
+++ resolved
@@ -1,17 +1,10 @@
 import { RangeInFile } from "core";
-<<<<<<< HEAD
 import { useContext } from "react";
 import { IdeMessengerContext } from "../../context/IdeMessenger";
 import FileIcon from "../FileIcon";
-import { getBasename } from "core/util/uri";
-=======
-import { useContext, useMemo } from "react";
-import { getBasename } from "core/util";
-import { IdeMessengerContext } from "../../context/IdeMessenger";
-import FileIcon from "../FileIcon";
+import { getUriPathBasename } from "core/util/uri";
 import { ToolTip } from "../gui/Tooltip";
 import { v4 as uuidv4 } from "uuid";
->>>>>>> 003df4a1
 
 interface FilenameLinkProps {
   rif: RangeInFile;
@@ -31,15 +24,6 @@
   const id = uuidv4();
 
   return (
-<<<<<<< HEAD
-    <span
-      className="mx-[0.1em] mb-[0.15em] inline-flex cursor-pointer items-center gap-0.5 rounded-md pr-[0.2em] align-middle hover:ring-1"
-      onClick={onClick}
-    >
-      <FileIcon filename={rif.filepath} height="20px" width="20px" />
-      <span className="mb-0.5 align-baseline underline underline-offset-2">
-        {getBasename(rif.filepath)}
-=======
     <>
       <span
         data-tooltip-id={id}
@@ -48,9 +32,8 @@
       >
         <FileIcon filename={rif.filepath} height="20px" width="20px" />
         <span className="mb-0.5 align-baseline underline underline-offset-2">
-          {getBasename(rif.filepath)}
+          {getUriPathBasename(rif.filepath)}
         </span>
->>>>>>> 003df4a1
       </span>
       <ToolTip id={id} place="top">
         {rif.filepath}
