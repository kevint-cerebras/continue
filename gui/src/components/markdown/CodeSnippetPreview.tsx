--- conflicted
+++ resolved
@@ -46,15 +46,6 @@
   borderColor?: string;
 }
 
-<<<<<<< HEAD
-const StyledHeaderButtonWithText = styled(HeaderButtonWithToolTip)<{
-  color?: string;
-}>`
-  ${(props) => props.color && `background-color: ${props.color};`}
-`;
-
-=======
->>>>>>> cc0e7c28
 const MAX_PREVIEW_HEIGHT = 300;
 
 // Pre-compile the regular expression outside of the function
@@ -112,37 +103,15 @@
           {props.item.name}
         </div>
         <div className="flex items-center gap-1">
-<<<<<<< HEAD
-          {props.onEdit && (
-            <StyledHeaderButtonWithText
-              text="Edit"
-              onClick={(e) => {
-                e.stopPropagation();
-                e.preventDefault();
-                props.onEdit?.();
-              }}
-              {...(props.editing && { color: "#f0f4" })}
-            >
-              <PencilIcon width="1.1em" height="1.1em" />
-            </StyledHeaderButtonWithText>
-          )}
           <HeaderButtonWithToolTip
-=======
-          <ButtonWithTooltip
->>>>>>> cc0e7c28
             text="Delete"
             onClick={(e) => {
               e.stopPropagation();
               props.onDelete?.();
             }}
           >
-<<<<<<< HEAD
-            <XMarkIcon width="1.1em" height="1.1em" />
+            <XMarkIcon width="1em" height="1em" />
           </HeaderButtonWithToolTip>
-=======
-            <XMarkIcon width="1em" height="1em" />
-          </ButtonWithTooltip>
->>>>>>> cc0e7c28
         </div>
       </PreviewMarkdownHeader>
       <div
@@ -154,23 +123,13 @@
       >
         <StyledMarkdownPreview
           source={`${fence}${getMarkdownLanguageTagForFile(
-<<<<<<< HEAD
-            props.item.description,
-          )}\n${content}\n${fence}`}
-=======
             props.item.description.split(" ")[0],
           )} ${props.item.description}\n${content}\n${fence}`}
-          showCodeBorder={false}
->>>>>>> cc0e7c28
         />
       </div>
 
       {(codeBlockRef.current?.scrollHeight ?? 0) > MAX_PREVIEW_HEIGHT && (
-<<<<<<< HEAD
         <HeaderButtonWithToolTip
-=======
-        <ButtonWithTooltip
->>>>>>> cc0e7c28
           className="absolute bottom-1 right-2"
           text={collapsed ? "Expand" : "Collapse"}
         >
