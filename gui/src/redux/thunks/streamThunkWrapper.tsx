--- conflicted
+++ resolved
@@ -1,12 +1,8 @@
 import { createAsyncThunk } from "@reduxjs/toolkit";
 import posthog from "posthog-js";
 import StreamErrorDialog from "../../pages/gui/StreamError";
-<<<<<<< HEAD
 import { analyzeError } from "../../util/errorAnalysis";
 import { selectSelectedChatModel } from "../slices/configSlice";
-import { setInactive } from "../slices/sessionSlice";
-=======
->>>>>>> 54dfd0ee
 import { setDialogMessage, setShowDialog } from "../slices/uiSlice";
 import { ThunkApiType } from "../store";
 import { cancelStream } from "./cancelStream";
