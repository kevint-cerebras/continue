import {
  ActionReducerMapBuilder,
  AsyncThunk,
  PayloadAction,
  createSelector,
  createSlice,
} from "@reduxjs/toolkit";
import { JSONContent } from "@tiptap/react";
import {
  ApplyState,
  ChatHistoryItem,
  ChatMessage,
  ContextItem,
  ContextItemWithId,
  FileSymbolMap,
  MessageModes,
  PromptLog,
  RuleWithSource,
  Session,
  SessionMetadata,
} from "core";
import { NEW_SESSION_TITLE } from "core/util/constants";
import { renderChatMessage } from "core/util/messageContent";
import { findUriInDirs, getUriPathBasename } from "core/util/uri";
import { v4 as uuidv4 } from "uuid";
import { addToolCallDeltaToState } from "../../util/toolCallState";
import { RootState } from "../store";
import { streamResponseThunk } from "../thunks/streamResponse";
import { findCurrentToolCall, findToolCall } from "../util";

<<<<<<< HEAD
const getIdeMessenger = () => (window as any).ideMessenger;

=======
>>>>>>> 7b85603b
// We need this to handle reorderings (e.g. a mid-array deletion) of the messages array.
// The proper fix is adding a UUID to all chat messages, but this is the temp workaround.
export type ChatHistoryItemWithMessageId = ChatHistoryItem & {
  message: ChatMessage & { id: string };
};

type SessionState = {
  lastSessionId?: string;
  allSessionMetadata: SessionMetadata[];
  history: ChatHistoryItemWithMessageId[];
  isStreaming: boolean;
  title: string;
  id: string;
  streamAborter: AbortController;
  mainEditorContentTrigger?: JSONContent | undefined;
  symbols: FileSymbolMap;
  mode: MessageModes;
  isInEdit: boolean;
  codeBlockApplyStates: {
    states: ApplyState[];
    curIndex: number;
  };
  newestToolbarPreviewForInput: Record<string, string>;
  hasReasoningEnabled?: boolean;
};

const initialState: SessionState = {
  allSessionMetadata: [],
  history: [],
  isStreaming: false,
  title: NEW_SESSION_TITLE,
  id: uuidv4(),
  streamAborter: new AbortController(),
  symbols: {},
  mode: "chat",
  isInEdit: false,
  codeBlockApplyStates: {
    states: [],
    curIndex: 0,
  },
  lastSessionId: undefined,
  newestToolbarPreviewForInput: {},
};

export const sessionSlice = createSlice({
  name: "session",
  initialState,
  reducers: {
    addPromptCompletionPair: (
      state,
      { payload }: PayloadAction<PromptLog[]>,
    ) => {
      if (!state.history.length) {
        return;
      }

      const lastMessage = state.history[state.history.length - 1];

      lastMessage.promptLogs = lastMessage.promptLogs
        ? lastMessage.promptLogs.concat(payload)
        : payload;

      // Inactive thinking for reasoning models when '</think>' tag is not received on request completion
      if (lastMessage.reasoning?.active) {
        lastMessage.reasoning.active = false;
        lastMessage.reasoning.endAt = Date.now();
      }
    },
    setActive: (state) => {
      state.isStreaming = true;
    },
    setIsGatheringContext: (state, { payload }: PayloadAction<boolean>) => {
      const curMessage = state.history.at(-1);
      if (curMessage) {
        curMessage.isGatheringContext = payload;
      }
    },
    clearLastEmptyResponse: (state) => {
      if (state.history.length < 2) {
        return;
      }
      const lastMessage = state.history[state.history.length - 1];

      // Only clear in the case of an empty message
      if (!lastMessage.message.content.length) {
        state.mainEditorContentTrigger =
          state.history[state.history.length - 2].editorState;
        state.history = state.history.slice(0, -2);
        // TODO is this logic correct for tool use conversations?
        // Maybe slice at last index of "user" role message?
      }
    },
    // Trigger value picked up by editor with isMainInput to set its content
    setMainEditorContentTrigger: (
      state,
      action: PayloadAction<JSONContent | undefined>,
    ) => {
      state.mainEditorContentTrigger = action.payload;
    },
    updateFileSymbols: (state, action: PayloadAction<FileSymbolMap>) => {
      state.symbols = {
        ...state.symbols,
        ...action.payload,
      };
    },
    setContextItemsAtIndex: (
      state,
      {
        payload: { index, contextItems },
      }: PayloadAction<{
        index: number;
        contextItems: ChatHistoryItem["contextItems"];
      }>,
    ) => {
      if (state.history[index]) {
        state.history[index].contextItems = contextItems;
      }
    },
    submitEditorAndInitAtIndex: (
      state,
      {
        payload,
      }: PayloadAction<{
        index: number;
        editorState: JSONContent;
      }>,
    ) => {
      const { index, editorState } = payload;

      if (state.history.length && index < state.history.length) {
        // Resubmission - update input message, truncate history after resubmit with new empty response message
        if (index % 2 === 1) {
          console.warn(
            "Corrupted history: resubmitting at odd index, shouldn't happen",
          );
        }
        const historyItem = state.history[index];

        historyItem.message.content = ""; // IMPORTANT - this is quickly updated by resolveEditorContent based on editor state prior to streaming
        historyItem.editorState = payload.editorState;
        historyItem.contextItems = [];

        state.history = state.history.slice(0, index + 1).concat({
          message: {
            id: uuidv4(),
            role: "assistant",
            content: "", // IMPORTANT - this is subsequently updated by response streaming
          },
          contextItems: [],
        });
      } else {
        // New input/response messages
        state.history = state.history.concat([
          {
            message: {
              id: uuidv4(),
              role: "user",
              content: "", // IMPORTANT - this is quickly updated by resolveEditorContent based on editor state prior to streaming
            },
            contextItems: [],
            editorState,
          },
          {
            message: {
              id: uuidv4(),
              role: "assistant",
              content: "", // IMPORTANT - this is subsequently updated by response streaming
            },
            contextItems: [],
          },
        ]);
      }

      state.isStreaming = true;
    },
    deleteMessage: (state, action: PayloadAction<number>) => {
      // Deletes the current assistant message and the previous user message
      state.history.splice(action.payload - 1, 2);
    },
    updateHistoryItemAtIndex: (
      state,
      {
        payload,
      }: PayloadAction<{
        index: number;
        updates: Partial<ChatHistoryItemWithMessageId>;
      }>,
    ) => {
      const { index, updates } = payload;
      if (index !== 0 && !state.history[index]) {
        console.error(
          `attempting to update history item at nonexistent index ${index}`,
          updates,
        );
        return;
      }
      state.history[index] = {
        ...state.history[index],
        ...updates,
      };
    },
    addContextItemsAtIndex: (
      state,
      {
        payload,
      }: PayloadAction<{
        index: number;
        contextItems: ContextItemWithId[];
      }>,
    ) => {
      const historyItem = state.history[payload.index];

      if (!historyItem) {
        return;
      }

      historyItem.contextItems = [
        ...historyItem.contextItems,
        ...payload.contextItems,
      ];
    },
    setAppliedRulesAtIndex: (
      state,
      {
        payload,
      }: PayloadAction<{
        index: number;
        appliedRules: RuleWithSource[];
      }>,
    ) => {
      if (state.history[payload.index]) {
        state.history[payload.index].appliedRules = payload.appliedRules;
      }
    },
    setInactive: (state) => {
      const curMessage = state.history.at(-1);

      if (curMessage) {
        curMessage.isGatheringContext = false;
      }

      state.isStreaming = false;
    },
    abortStream: (state) => {
      state.streamAborter.abort();
      state.streamAborter = new AbortController();
    },
    streamUpdate: (state, action: PayloadAction<ChatMessage[]>) => {
      if (state.history.length) {
        for (const message of action.payload) {
          const lastItem = state.history[state.history.length - 1];
          const lastMessage = lastItem.message;

          if (message.role === "thinking" && message.redactedThinking) {
            console.log("add redacted_thinking blocks");

            state.history.push({
              message: {
                role: "thinking",
                content: "internal reasoning is hidden due to safety reasons",
                redactedThinking: message.redactedThinking,
                id: uuidv4(),
              },
              contextItems: [],
            });
            continue;
          }

          if (
            lastMessage.role !== message.role ||
            // This is for when a tool call comes immediately before/after tool call
            (lastMessage.role === "assistant" &&
              message.role === "assistant" &&
              // Last message isn't completely new
              !(!lastMessage.toolCalls?.length && !lastMessage.content) &&
              // And there's a difference in tool call presence
              (lastMessage.toolCalls?.length ?? 0) !==
                (message.toolCalls?.length ?? 0))
          ) {
            // Create a new message
            const historyItem: ChatHistoryItemWithMessageId = {
              message: {
                ...message,
                content: renderChatMessage(message),
                id: uuidv4(),
              },
              contextItems: [],
            };
            if (message.role === "assistant" && message.toolCalls?.[0]) {
              const toolCallDelta = message.toolCalls[0];
              historyItem.toolCallState = addToolCallDeltaToState(
                toolCallDelta,
                undefined,
              );
            }
            state.history.push(historyItem);
          } else {
            // Add to the existing message
            if (message.content) {
              const messageContent = renderChatMessage(message);
              if (messageContent.includes("<think>")) {
                lastItem.reasoning = {
                  startAt: Date.now(),
                  active: true,
                  text: messageContent.replace("<think>", "").trim(),
                };
              } else if (
                lastItem.reasoning?.active &&
                messageContent.includes("</think>")
              ) {
                const [reasoningEnd, answerStart] =
                  messageContent.split("</think>");
                lastItem.reasoning.text += reasoningEnd.trimEnd();
                lastItem.reasoning.active = false;
                lastItem.reasoning.endAt = Date.now();
                lastMessage.content += answerStart.trimStart();
              } else if (lastItem.reasoning?.active) {
                lastItem.reasoning.text += messageContent;
              } else {
                // Note this only works because new message above
                // was already rendered from parts to string
                lastMessage.content += messageContent;
              }
            } else if (message.role === "thinking" && message.signature) {
              if (lastMessage.role === "thinking") {
                console.log("add signature", message.signature);
                lastMessage.signature = message.signature;
              }
            } else if (
              message.role === "assistant" &&
              message.toolCalls?.[0] &&
              lastMessage.role === "assistant"
            ) {
              // Intentionally only supporting one tool call for now.
              const toolCallDelta = message.toolCalls[0];
              const newToolCallState = addToolCallDeltaToState(
                toolCallDelta,
                lastItem.toolCallState,
              );
              lastItem.toolCallState = newToolCallState;
              lastMessage.toolCalls = [newToolCallState.toolCall];
            }
          }
        }
      }
    },
    newSession: (state, { payload }: PayloadAction<Session | undefined>) => {
      state.lastSessionId = state.id;

      state.streamAborter.abort();
      state.streamAborter = new AbortController();

      state.isStreaming = false;
      state.symbols = {};

      if (payload) {
        state.history = payload.history as any;
        state.title = payload.title;
        state.id = payload.sessionId;
      } else {
        state.history = [];
        state.title = NEW_SESSION_TITLE;
        state.id = uuidv4();
      }
    },
    updateSessionTitle: (state, { payload }: PayloadAction<string>) => {
      state.title = payload;
    },
    setAllSessionMetadata: (
      state,
      { payload }: PayloadAction<SessionMetadata[]>,
    ) => {
      state.allSessionMetadata = payload;
    },
    //////////////////////////////////////////////////////////////////////////////////
    // These are for optimistic session metadata updates, especially for History page
    addSessionMetadata: (
      state,
      { payload }: PayloadAction<SessionMetadata>,
    ) => {
      state.allSessionMetadata = [...state.allSessionMetadata, payload];
    },
    updateSessionMetadata: (
      state,
      {
        payload,
      }: PayloadAction<
        {
          sessionId: string;
        } & Partial<SessionMetadata>
      >,
    ) => {
      state.allSessionMetadata = state.allSessionMetadata.map((session) =>
        session.sessionId === payload.sessionId
          ? {
              ...session,
              ...payload,
            }
          : session,
      );
      if (payload.title && payload.sessionId === state.id) {
        state.title = payload.title;
      }
    },
    deleteSessionMetadata: (state, { payload }: PayloadAction<string>) => {
      // Note, should not be allowed to delete current session from chat session
      state.allSessionMetadata = state.allSessionMetadata.filter(
        (session) => session.sessionId !== payload,
      );
    },
    //////////////////////////////////////////////////////////////////////////////////
    addHighlightedCode: (
      state,
      {
        payload,
      }: PayloadAction<{ rangeInFileWithContents: any; edit: boolean }>,
    ) => {
      let contextItems =
        state.history[state.history.length - 1].contextItems ?? [];

      contextItems = contextItems.map((item) => {
        return { ...item, editing: false };
      });

      const { relativePathOrBasename } = findUriInDirs(
        payload.rangeInFileWithContents.filepath,
        window.workspacePaths ?? [],
      );
      const fileName = getUriPathBasename(
        payload.rangeInFileWithContents.filepath,
      );

      const lineNums = `(${
        payload.rangeInFileWithContents.range.start.line + 1
      }-${payload.rangeInFileWithContents.range.end.line + 1})`;

      contextItems.push({
        name: `${fileName} ${lineNums}`,
        description: relativePathOrBasename,
        id: {
          providerTitle: "code",
          itemId: uuidv4(),
        },
        content: payload.rangeInFileWithContents.contents,
        editing: true,
        editable: true,
        uri: {
          type: "file",
          value: payload.rangeInFileWithContents.filepath,
        },
      });

      state.history[state.history.length - 1].contextItems = contextItems;
    },
    updateApplyState: (state, { payload }: PayloadAction<ApplyState>) => {
      const applyState = state.codeBlockApplyStates.states.find(
        (state) => state.streamId === payload.streamId,
      );

      if (!applyState) {
        state.codeBlockApplyStates.states.push(payload);
      } else {
        applyState.status = payload.status ?? applyState.status;
        applyState.numDiffs = payload.numDiffs ?? applyState.numDiffs;
        applyState.filepath = payload.filepath ?? applyState.filepath;
      }

      if (payload.status === "done") {
        state.codeBlockApplyStates.curIndex++;
      }
    },
    resetNextCodeBlockToApplyIndex: (state) => {
      state.codeBlockApplyStates.curIndex = 0;
    },

    // TOOL CALL STATE
    setToolGenerated: (
      state,
      action: PayloadAction<{
        toolCallId: string;
      }>,
    ) => {
      const toolCallState = findToolCall(
        state.history,
        action.payload.toolCallId,
      );
      if (toolCallState) {
        toolCallState.status = "generated";
      }
    },
    updateToolCallOutput: (
      state,
      action: PayloadAction<{
        toolCallId: string;
        contextItems: ContextItem[];
      }>,
    ) => {
      const toolCallState = findToolCall(
        state.history,
        action.payload.toolCallId,
      );
      if (toolCallState) {
        toolCallState.output = action.payload.contextItems;
      }
    },
    cancelToolCall: (
      state,
      action: PayloadAction<{
        toolCallId: string;
      }>,
    ) => {
      const toolCallState = findToolCall(
        state.history,
        action.payload.toolCallId,
      );
      if (toolCallState) {
        toolCallState.status = "canceled";
      }
    },
    errorToolCall: (
      state,
      action: PayloadAction<{
        toolCallId: string;
      }>,
    ) => {
      const toolCallState = findToolCall(
        state.history,
        action.payload.toolCallId,
      );
      if (toolCallState) {
        toolCallState.status = "errored";
      }
    },
    acceptToolCall: (
      state,
      action: PayloadAction<{
        toolCallId: string;
      }>,
    ) => {
      const toolCallState = findToolCall(
        state.history,
        action.payload.toolCallId,
      );
      if (toolCallState) {
        toolCallState.status = "done";
      }
    },
    setToolCallCalling: (
      state,
      action: PayloadAction<{
        toolCallId: string;
      }>,
    ) => {
      const toolCallState = findToolCall(
        state.history,
        action.payload.toolCallId,
      );
      if (toolCallState) {
        toolCallState.status = "calling";
      }
    },
    setMode: (state, action: PayloadAction<MessageModes>) => {
      state.mode = action.payload;
    },
    setIsInEdit: (state, action: PayloadAction<boolean>) => {
      state.isInEdit = action.payload;
    },
    setHasReasoningEnabled: (state, action: PayloadAction<boolean>) => {
      state.hasReasoningEnabled = action.payload;
    },
    setNewestToolbarPreviewForInput: (
      state,
      {
        payload,
      }: PayloadAction<{
        inputId: string;
        contextItemId: string;
      }>,
    ) => {
      state.newestToolbarPreviewForInput[payload.inputId] =
        payload.contextItemId;
    },
  },
  selectors: {
    selectIsGatheringContext: (state) => {
      const curHistoryItem = state.history.at(-1);
      return curHistoryItem?.isGatheringContext || false;
    },
  },
  extraReducers: (builder) => {
    addPassthroughCases(builder, [streamResponseThunk]);
  },
});

function addPassthroughCases(
  builder: ActionReducerMapBuilder<SessionState>,
  thunks: AsyncThunk<any, any, any>[],
) {
  thunks.forEach((thunk) => {
    builder
      .addCase(thunk.fulfilled, (state, action) => {})
      .addCase(thunk.rejected, (state, action) => {})
      .addCase(thunk.pending, (state, action) => {});
  });
}

export const selectCurrentToolCall = createSelector(
  (store: RootState) => store.session.history,
  (history) => {
    return findCurrentToolCall(history);
  },
);

export const selectApplyStateByStreamId = createSelector(
  [
    (state: RootState) => state.session.codeBlockApplyStates.states,
    (state: RootState, streamId?: string) => streamId,
  ],
  (states, streamId) => {
    return states.find((state) => state.streamId === streamId);
  },
);

export const selectApplyStateByToolCallId = createSelector(
  [
    (state: RootState) => state.session.codeBlockApplyStates.states,
    (state: RootState, toolCallId?: string) => toolCallId,
  ],
  (states, toolCallId) => {
    if (toolCallId) {
      return states.find((state) => state.toolCallId === toolCallId);
    }
  },
);

export const {
  updateFileSymbols,
  setContextItemsAtIndex,
  addContextItemsAtIndex,
  setAppliedRulesAtIndex,
  setInactive,
  streamUpdate,
  newSession,
  updateSessionTitle,
  addHighlightedCode,
  addPromptCompletionPair,
  setActive,
  submitEditorAndInitAtIndex,
  updateHistoryItemAtIndex,
  clearLastEmptyResponse,
  setMainEditorContentTrigger,
  deleteMessage,
  setIsGatheringContext,
  resetNextCodeBlockToApplyIndex,
  updateApplyState,
  abortStream,
  setToolCallCalling,
  cancelToolCall,
  errorToolCall,
  acceptToolCall,
  setToolGenerated,
  updateToolCallOutput,
  setMode,
  setAllSessionMetadata,
  addSessionMetadata,
  updateSessionMetadata,
  deleteSessionMetadata,
  setNewestToolbarPreviewForInput,
  setIsInEdit,
  setHasReasoningEnabled,
} = sessionSlice.actions;

export const { selectIsGatheringContext } = sessionSlice.selectors;

export default sessionSlice.reducer;<|MERGE_RESOLUTION|>--- conflicted
+++ resolved
@@ -28,11 +28,8 @@
 import { streamResponseThunk } from "../thunks/streamResponse";
 import { findCurrentToolCall, findToolCall } from "../util";
 
-<<<<<<< HEAD
 const getIdeMessenger = () => (window as any).ideMessenger;
 
-=======
->>>>>>> 7b85603b
 // We need this to handle reorderings (e.g. a mid-array deletion) of the messages array.
 // The proper fix is adding a UUID to all chat messages, but this is the temp workaround.
 export type ChatHistoryItemWithMessageId = ChatHistoryItem & {
