import { ChevronDownIcon, ChevronRightIcon } from "@heroicons/react/24/outline";
import { ContextItemWithId, Tool, ToolCallState } from "core";
import { ComponentType, useMemo, useState } from "react";
import { ContextItemsPeekItem } from "../../../components/mainInput/belowMainInput/ContextItemsPeek";
import { ArgsItems, ArgsToggleIcon } from "./ToolCallArgs";
import { ToolCallStatusMessage } from "./ToolCallStatusMessage";

interface SimpleToolCallUIProps {
  toolCallState: ToolCallState;
  tool: Tool | undefined;
  contextItems: ContextItemWithId[];
  icon?: ComponentType<React.SVGProps<SVGSVGElement>>;
}

export function SimpleToolCallUI({
  contextItems,
  icon: Icon,
  toolCallState,
  tool,
}: SimpleToolCallUIProps) {
  const ctxItems = useMemo(() => {
    return contextItems?.filter((ctxItem) => !ctxItem.hidden) ?? [];
  }, [contextItems]);

  const [open, setOpen] = useState(false);
  const [isHovered, setIsHovered] = useState(false);
  const [showingArgs, setShowingArgs] = useState(false);

  const args: [string, any][] = useMemo(() => {
    return Object.entries(toolCallState.parsedArgs);
  }, [toolCallState.parsedArgs]);

  return (
    <div className="flex flex-1 flex-col pl-1 pr-2 pt-2 hover:brightness-125">
      <div className="flex flex-row items-center justify-between gap-2">
        <div
          className="group flex cursor-pointer items-center justify-between gap-1.5 text-xs text-gray-300"
          onClick={() => setOpen((prev) => !prev)}
          data-testid="context-items-peek"
        >
          <div className="flex h-4 w-4 flex-shrink-0">
            {Icon && (
              <Icon
                className={`h-full w-full text-gray-400 group-hover:hidden ${open ? "hidden" : "block"}`}
              />
            )}
            <ChevronRightIcon
              className={`text-gray-400 transition-all duration-200 ease-in-out ${
                open
                  ? "rotate-90 opacity-0"
                  : "rotate-0 opacity-100 group-hover:block"
              } ${Icon ? "hidden group-hover:block" : "block"}`}
            />
            <ChevronDownIcon
              className={`text-gray-400 transition-all duration-200 ease-in-out ${
                open ? "rotate-0 opacity-100" : "-rotate-90 opacity-0"
              }`}
            />
          </div>
<<<<<<< HEAD
          <div
            className="flex bg-blue-200 text-xs text-gray-400 transition-colors duration-200"
            data-testid="toggle-div-title"
=======
          <span
            className="ml-1 text-xs text-gray-400 transition-colors duration-200"
            data-testid="tool-call-title"
>>>>>>> 6fdd5375
          >
            <ToolCallStatusMessage tool={tool} toolCallState={toolCallState} />
          </div>
        </div>

        {args.length > 0 ? (
          <ArgsToggleIcon
            isShowing={showingArgs}
            setIsShowing={setShowingArgs}
            toolCallId={toolCallState.toolCallId}
          />
        ) : null}
      </div>
      <ArgsItems args={args} isShowing={showingArgs} />
      <div
        className={`mt-2 overflow-y-auto transition-all duration-300 ease-in-out ${
          open ? "max-h-[50vh] opacity-100" : "max-h-0 opacity-0"
        }`}
      >
        {ctxItems.length ? (
          ctxItems.map((contextItem, idx) => (
            <ContextItemsPeekItem key={idx} contextItem={contextItem} />
          ))
        ) : (
          <div className="pl-5 text-xs italic text-gray-400">
            No tool call output
          </div>
        )}
      </div>
    </div>
  );
}<|MERGE_RESOLUTION|>--- conflicted
+++ resolved
@@ -1,7 +1,6 @@
 import { ChevronDownIcon, ChevronRightIcon } from "@heroicons/react/24/outline";
 import { ContextItemWithId, Tool, ToolCallState } from "core";
 import { ComponentType, useMemo, useState } from "react";
-import { ContextItemsPeekItem } from "../../../components/mainInput/belowMainInput/ContextItemsPeek";
 import { ArgsItems, ArgsToggleIcon } from "./ToolCallArgs";
 import { ToolCallStatusMessage } from "./ToolCallStatusMessage";
 
@@ -57,15 +56,9 @@
               }`}
             />
           </div>
-<<<<<<< HEAD
           <div
-            className="flex bg-blue-200 text-xs text-gray-400 transition-colors duration-200"
-            data-testid="toggle-div-title"
-=======
-          <span
             className="ml-1 text-xs text-gray-400 transition-colors duration-200"
             data-testid="tool-call-title"
->>>>>>> 6fdd5375
           >
             <ToolCallStatusMessage tool={tool} toolCallState={toolCallState} />
           </div>
@@ -80,7 +73,7 @@
         ) : null}
       </div>
       <ArgsItems args={args} isShowing={showingArgs} />
-      <div
+      {/* <div
         className={`mt-2 overflow-y-auto transition-all duration-300 ease-in-out ${
           open ? "max-h-[50vh] opacity-100" : "max-h-0 opacity-0"
         }`}
@@ -94,7 +87,7 @@
             No tool call output
           </div>
         )}
-      </div>
+      </div> */}
     </div>
   );
 }