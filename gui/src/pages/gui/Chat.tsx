import {
  ArrowLeftIcon,
  ChatBubbleOvalLeftIcon,
} from "@heroicons/react/24/outline";
import { Editor, JSONContent } from "@tiptap/react";
import { InputModifiers } from "core";
import { renderChatMessage } from "core/util/messageContent";
import {
  useCallback,
  useContext,
  useEffect,
  useMemo,
  useRef,
  useState,
} from "react";
import { ErrorBoundary } from "react-error-boundary";
import styled from "styled-components";
import { Button, lightGray, vscBackground } from "../../components";
import FeedbackDialog from "../../components/dialogs/FeedbackDialog";
import { useFindWidget } from "../../components/find/FindWidget";
import TimelineItem from "../../components/gui/TimelineItem";
import { NewSessionButton } from "../../components/mainInput/belowMainInput/NewSessionButton";
import ThinkingBlockPeek from "../../components/mainInput/belowMainInput/ThinkingBlockPeek";
import ContinueInputBox from "../../components/mainInput/ContinueInputBox";
import { useOnboardingCard } from "../../components/OnboardingCard";
import StepContainer from "../../components/StepContainer";
import { TabBar } from "../../components/TabBar/TabBar";
import { IdeMessengerContext } from "../../context/IdeMessenger";
import { useWebviewListener } from "../../hooks/useWebviewListener";
import { useAppDispatch, useAppSelector } from "../../redux/hooks";
import {
  selectCurrentToolCall,
  selectCurrentToolCallApplyState,
} from "../../redux/selectors/selectCurrentToolCall";
import {
  cancelToolCall,
  newSession,
  updateToolCallOutput,
} from "../../redux/slices/sessionSlice";
import {
  setDialogEntryOn,
  setDialogMessage,
  setShowDialog,
} from "../../redux/slices/uiSlice";
import { streamEditThunk } from "../../redux/thunks/edit";
import { loadLastSession } from "../../redux/thunks/session";
import { streamResponseThunk } from "../../redux/thunks/streamResponse";
import { isJetBrains, isMetaEquivalentKeyPressed } from "../../util";

import { cancelStream } from "../../redux/thunks/cancelStream";
import { getLocalStorage, setLocalStorage } from "../../util/localStorage";
import { EmptyChatBody } from "./EmptyChatBody";
import { ExploreDialogWatcher } from "./ExploreDialogWatcher";
import { ToolCallDiv } from "./ToolCallDiv";
import { useAutoScroll } from "./useAutoScroll";

const StepsDiv = styled.div`
  position: relative;
  background-color: transparent;

  & > * {
    position: relative;
  }

  .thread-message {
    margin: 0 0 0 1px;
  }
`;

export const MAIN_EDITOR_INPUT_ID = "main-editor-input";

function fallbackRender({ error, resetErrorBoundary }: any) {
  // Call resetErrorBoundary() to reset the error boundary and retry the render.

  return (
    <div
      role="alert"
      className="px-2"
      style={{ backgroundColor: vscBackground }}
    >
      <p>Something went wrong:</p>
      <pre style={{ color: "red" }}>{error.message}</pre>
      <pre style={{ color: lightGray }}>{error.stack}</pre>

      <div className="text-center">
        <Button onClick={resetErrorBoundary}>Restart</Button>
      </div>
    </div>
  );
}

export function Chat() {
  const dispatch = useAppDispatch();
  const ideMessenger = useContext(IdeMessengerContext);
  const onboardingCard = useOnboardingCard();
  const showSessionTabs = useAppSelector(
    (store) => store.config.config.ui?.showSessionTabs,
  );
  const selectedModels = useAppSelector(
    (store) => store.config?.config.selectedModelByRole,
  );
  const isStreaming = useAppSelector((state) => state.session.isStreaming);
  const [stepsOpen] = useState<(boolean | undefined)[]>([]);
  const mainTextInputRef = useRef<HTMLInputElement>(null);
  const stepsDivRef = useRef<HTMLDivElement>(null);
  const tabsRef = useRef<HTMLDivElement>(null);
  const history = useAppSelector((state) => state.session.history);
  const showChatScrollbar = useAppSelector(
    (state) => state.config.config.ui?.showChatScrollbar,
  );
  const codeToEdit = useAppSelector((state) => state.editModeState.codeToEdit);
  const mode = useAppSelector((store) => store.session.mode);
  const isInEdit = useAppSelector((store) => store.session.isInEdit);

  const lastSessionId = useAppSelector((state) => state.session.lastSessionId);
  const hasDismissedExploreDialog = useAppSelector(
    (state) => state.ui.hasDismissedExploreDialog,
  );
  const jetbrains = useMemo(() => {
    return isJetBrains();
  }, []);

  useAutoScroll(stepsDivRef, history);

  useEffect(() => {
    // Cmd + Backspace to delete current step
    const listener = (e: KeyboardEvent) => {
      if (
        e.key === "Backspace" &&
        (jetbrains ? e.altKey : isMetaEquivalentKeyPressed(e)) &&
        !e.shiftKey
      ) {
        void dispatch(cancelStream());
        if (isInEdit) ideMessenger.post("rejectDiff", {});
      }
    };
    window.addEventListener("keydown", listener);

    return () => {
      window.removeEventListener("keydown", listener);
    };
  }, [isStreaming, jetbrains, isInEdit]);

  const { widget, highlights } = useFindWidget(
    stepsDivRef,
    tabsRef,
    isStreaming,
  );

  const currentToolCallState = useAppSelector(selectCurrentToolCall);
  const currentToolCallApplyState = useAppSelector(
    selectCurrentToolCallApplyState,
  );

  const sendInput = useCallback(
    (
      editorState: JSONContent,
      modifiers: InputModifiers,
      index?: number,
      editorToClearOnSend?: Editor,
    ) => {
<<<<<<< HEAD
      if (currentToolCallState?.status === "generated") {
        return console.error(
          "Cannot submit message while awaiting tool confirmation",
=======
      if (currentToolCallState) {
        dispatch(
          cancelToolCall({
            toolCallId: currentToolCallState.toolCallId,
          }),
>>>>>>> f36c6c2c
        );
      }
      if (
        currentToolCallApplyState &&
        currentToolCallApplyState.status !== "closed"
      ) {
        ideMessenger.post("rejectDiff", currentToolCallApplyState);
      }
      const model = isInEdit
        ? (selectedModels?.edit ?? selectedModels?.chat)
        : selectedModels?.chat;
      if (!model) {
        return;
      }

      if (isInEdit && codeToEdit.length === 0) {
        return;
      }

      // TODO - hook up with hub to detect free trial progress
      // if (model.provider === "free-trial") {
      //   const newCount = incrementFreeTrialCount();

      //   if (newCount === FREE_TRIAL_LIMIT_REQUESTS) {
      //     posthog?.capture("ftc_reached");
      //   }
      //   if (newCount >= FREE_TRIAL_LIMIT_REQUESTS) {
      //     // Show this message whether using platform or not
      //     // So that something happens if in new chat
      //     void ideMessenger.ide.showToast(
      //       "error",
      //       "You've reached the free trial limit. Please configure a model to continue.",
      //     );

      //     // If history, show the dialog, which will automatically close if there is not history
      //     if (history.length) {
      //       dispatch(setDialogMessage(<FreeTrialOverDialog />));
      //       dispatch(setShowDialog(true));
      //     }
      //     return;
      //   }
      // }

      if (isInEdit) {
        void dispatch(
          streamEditThunk({
            editorState,
            codeToEdit,
          }),
        );
      } else {
        void dispatch(streamResponseThunk({ editorState, modifiers, index }));

        if (editorToClearOnSend) {
          editorToClearOnSend.commands.clearContent();
        }
      }

      // Increment localstorage counter for popup
      const currentCount = getLocalStorage("mainTextEntryCounter");
      if (currentCount) {
        setLocalStorage("mainTextEntryCounter", currentCount + 1);
        if (currentCount === 300) {
          dispatch(setDialogMessage(<FeedbackDialog />));
          dispatch(setDialogEntryOn(false));
          dispatch(setShowDialog(true));
        }
      } else {
        setLocalStorage("mainTextEntryCounter", 1);
      }
    },
    [
      history,
      selectedModels,
      mode,
      isInEdit,
      codeToEdit,
      currentToolCallState,
      currentToolCallApplyState,
    ],
  );

  useWebviewListener(
    "newSession",
    async () => {
      // unwrapResult(response) // errors if session creation failed
      mainTextInputRef.current?.focus?.();
    },
    [mainTextInputRef],
  );

  // Handle partial tool call output for streaming updates
  useWebviewListener(
    "toolCallPartialOutput",
    async (data) => {
      // Update tool call output in Redux store
      dispatch(
        updateToolCallOutput({
          toolCallId: data.toolCallId,
          contextItems: data.contextItems,
        }),
      );
    },
    [dispatch],
  );

  const isLastUserInput = useCallback(
    (index: number): boolean => {
      return !history
        .slice(index + 1)
        .some((entry) => entry.message.role === "user");
    },
    [history],
  );

  const showScrollbar = showChatScrollbar ?? window.innerHeight > 5000;

  return (
    <>
      {!!showSessionTabs && !isInEdit && <TabBar ref={tabsRef} />}
      {widget}

      <StepsDiv
        ref={stepsDivRef}
        className={`overflow-y-scroll pt-[8px] ${showScrollbar ? "thin-scrollbar" : "no-scrollbar"} ${history.length > 0 ? "flex-1" : ""}`}
      >
        {highlights}
        {history.map((item, index: number) => (
          <div
            key={item.message.id}
            style={{
              minHeight: index === history.length - 1 ? "200px" : 0,
            }}
          >
            <ErrorBoundary
              FallbackComponent={fallbackRender}
              onReset={() => {
                dispatch(newSession());
              }}
            >
              {item.message.role === "user" ? (
                <>
                  <ContinueInputBox
                    onEnter={(editorState, modifiers) =>
                      sendInput(editorState, modifiers, index)
                    }
                    isLastUserInput={isLastUserInput(index)}
                    isMainInput={false}
                    editorState={item.editorState}
                    contextItems={item.contextItems}
                    appliedRules={item.appliedRules}
                    inputId={item.message.id}
                  />
                </>
              ) : item.message.role === "tool" ? null : item.message.role ===
                  "assistant" &&
                item.message.toolCalls &&
                item.toolCallState ? (
                <div className="">
                  {item.message.toolCalls?.map((toolCall, i) => {
                    return (
                      <ToolCallDiv
                        key={i}
                        toolCallState={item.toolCallState!}
                        toolCall={toolCall}
                        historyIndex={index}
                      />
                    );
                  })}
                </div>
              ) : item.message.role === "thinking" ? (
                <ThinkingBlockPeek
                  content={renderChatMessage(item.message)}
                  redactedThinking={item.message.redactedThinking}
                  index={index}
                  prevItem={index > 0 ? history[index - 1] : null}
                  inProgress={index === history.length - 1}
                  signature={item.message.signature}
                />
              ) : (
                <div className="thread-message">
                  <TimelineItem
                    item={item}
                    iconElement={
                      <ChatBubbleOvalLeftIcon width="16px" height="16px" />
                    }
                    open={
                      typeof stepsOpen[index] === "undefined"
                        ? true
                        : stepsOpen[index]!
                    }
                    onToggle={() => {}}
                  >
                    <StepContainer
                      index={index}
                      isLast={index === history.length - 1}
                      item={item}
                    />
                  </TimelineItem>
                </div>
              )}
            </ErrorBoundary>
          </div>
        ))}
      </StepsDiv>
      <div className={"relative"}>
        <ContinueInputBox
          isMainInput
          isLastUserInput={false}
          onEnter={(editorState, modifiers, editor) =>
            sendInput(editorState, modifiers, undefined, editor)
          }
          inputId={MAIN_EDITOR_INPUT_ID}
        />

        <div
          style={{
            pointerEvents: isStreaming ? "none" : "auto",
          }}
        >
          <div className="flex flex-row items-center justify-between pb-1 pl-0.5 pr-2">
            <div className="xs:inline hidden">
              {history.length === 0 && lastSessionId && !isInEdit && (
                <div className="xs:inline hidden">
                  <NewSessionButton
                    onClick={async () => {
                      await dispatch(
                        loadLastSession({
                          saveCurrentSession: true,
                        }),
                      );
                    }}
                    className="flex items-center gap-2"
                  >
                    <ArrowLeftIcon className="h-3 w-3" />
                    <span className="text-xs">Last Session</span>
                  </NewSessionButton>
                </div>
              )}
            </div>
          </div>
          {!hasDismissedExploreDialog && <ExploreDialogWatcher />}
          {history.length === 0 && (
            <EmptyChatBody showOnboardingCard={onboardingCard.show} />
          )}
        </div>
      </div>
    </>
  );
}<|MERGE_RESOLUTION|>--- conflicted
+++ resolved
@@ -159,17 +159,11 @@
       index?: number,
       editorToClearOnSend?: Editor,
     ) => {
-<<<<<<< HEAD
-      if (currentToolCallState?.status === "generated") {
-        return console.error(
-          "Cannot submit message while awaiting tool confirmation",
-=======
       if (currentToolCallState) {
         dispatch(
           cancelToolCall({
             toolCallId: currentToolCallState.toolCallId,
           }),
->>>>>>> f36c6c2c
         );
       }
       if (
