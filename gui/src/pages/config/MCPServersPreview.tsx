--- conflicted
+++ resolved
@@ -9,13 +9,9 @@
 import { MCPServerStatus } from "core";
 import { useContext, useMemo } from "react";
 import { ToolTip } from "../../components/gui/Tooltip";
-<<<<<<< HEAD
 import EditBlockButton from "../../components/mainInput/Lump/EditBlockButton";
-import { AddBlockButton } from "../../components/mainInput/Lump/sections/AddBlockButton";
+import { ExploreBlocksButton } from "../../components/mainInput/Lump/sections/ExploreBlocksButton";
 import { useAuth } from "../../context/Auth";
-=======
-import { ExploreBlocksButton } from "../../components/mainInput/Lump/sections/ExploreBlocksButton";
->>>>>>> 1edf112f
 import { IdeMessengerContext } from "../../context/IdeMessenger";
 import { useAppDispatch, useAppSelector } from "../../redux/hooks";
 import { updateConfig } from "../../redux/slices/configSlice";
@@ -162,7 +158,6 @@
   const servers = useAppSelector(
     (store) => store.config.config.mcpServerStatuses,
   );
-<<<<<<< HEAD
   const { selectedProfile } = useAuth();
 
   const mergedBlocks = useMemo(() => {
@@ -174,8 +169,6 @@
       blockFromYaml: parsed?.mcpServers?.[index],
     }));
   }, [servers, selectedProfile]);
-=======
->>>>>>> 1edf112f
 
   return (
     <div className="flex flex-col gap-1">
