--- conflicted
+++ resolved
@@ -21,11 +21,7 @@
 
   return (
     <Popover className="relative">
-<<<<<<< HEAD
-      <PopoverButton className="bg-vsc-background hover:bg-vsc-input-background text-vsc-foreground mr-4 flex h-8 w-8 cursor-pointer items-center justify-center rounded-full border-none">
-=======
-      <Popover.Button className="bg-vsc-background hover:bg-vsc-input-background text-vsc-foreground flex h-8 w-8 cursor-pointer items-center justify-center rounded-full border-none">
->>>>>>> 00152005
+      <PopoverButton className="bg-vsc-background hover:bg-vsc-input-background text-vsc-foreground flex h-8 w-8 cursor-pointer items-center justify-center rounded-full border-none">
         <UserCircleIcon className="h-6 w-6" />
       </PopoverButton>
 
