import type { ToWebviewProtocol } from "core/protocol";
import { useLocation, useNavigate } from "react-router-dom";
import { v4 as uuidv4 } from "uuid";
import { useWebviewListener } from "./useWebviewListener";

const openGUITypes: (keyof ToWebviewProtocol)[] = [
  "highlightedCode",
  "newSessionWithPrompt",
  "focusContinueInput",
  "focusContinueInputWithoutClear",
  "newSession",
];

export const useNavigationListener = () => {
  const navigate = useNavigate();
  const location = useLocation();

  for (const messageType of openGUITypes) {
    useWebviewListener(
      messageType,
      async (data) => {
        navigate("/");
        setTimeout(() => {
          window.postMessage(
            {
              messageType,
              data,
              messageId: uuidv4(),
            },
            "*",
          );
        }, 200);
      },
      [navigate],
    );
  }

  useWebviewListener(
    "viewHistory",
    async () => {
      // Toggle the history page / main page
      if (location.pathname === "/history") {
        navigate("/");
      } else {
        navigate("/history");
      }
    },
    [location, navigate],
<<<<<<< HEAD
  );

  useWebviewListener(
    "review/open",
    async () => {
      // Toggle the review page / main page
      if (location.pathname === "/review") {
        navigate("/");
      } else {
        navigate("/review");
      }
    },
    [location, navigate],
=======
>>>>>>> 7fc2b9fa
  );
};<|MERGE_RESOLUTION|>--- conflicted
+++ resolved
@@ -1,4 +1,4 @@
-import type { ToWebviewProtocol } from "core/protocol";
+import { ToWebviewProtocol } from "core/protocol/index";
 import { useLocation, useNavigate } from "react-router-dom";
 import { v4 as uuidv4 } from "uuid";
 import { useWebviewListener } from "./useWebviewListener";
@@ -46,7 +46,6 @@
       }
     },
     [location, navigate],
-<<<<<<< HEAD
   );
 
   useWebviewListener(
@@ -60,7 +59,5 @@
       }
     },
     [location, navigate],
-=======
->>>>>>> 7fc2b9fa
   );
 };