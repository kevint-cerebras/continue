{
  "name": "continue",
  "icon": "media/icon.png",
<<<<<<< HEAD
  "version": "0.9.165",
=======
  "author": "Continue Dev, Inc",
  "version": "0.9.214",
>>>>>>> c704783d
  "repository": {
    "type": "git",
    "url": "https://github.com/continuedev/continue"
  },
  "extensionKind": [
    "ui",
    "workspace"
  ],
  "bugs": {
    "url": "https://github.com/continuedev/continue/issues",
    "email": "nate@continue.dev"
  },
  "homepage": "https://continue.dev",
  "qna": "https://github.com/continuedev/continue/issues/new/choose",
  "license": "Apache-2.0",
  "displayName": "Continue - Codestral, Claude, and more",
  "pricing": "Free",
  "description": "The leading open-source AI code assistant",
  "publisher": "Continue",
  "engines": {
    "vscode": "^1.70.0",
    "node": ">=20.11.0"
  },
  "engine-strict": true,
  "galleryBanner": {
    "color": "#1E1E1E",
    "theme": "dark"
  },
  "categories": [
    "AI",
    "Chat",
    "Programming Languages",
    "Education",
    "Machine Learning",
    "Snippets"
  ],
  "keywords": [
    "chatgpt",
    "github",
    "copilot",
    "claude",
    "sonnet",
    "mistral",
    "codestral",
    "codegpt",
    "ai",
    "llama"
  ],
  "activationEvents": [
    "onStartupFinished",
    "onView:continueGUIView"
  ],
  "main": "./out/extension.js",
  "contributes": {
    "languages": [
      {
        "filenames": [
          "config.json",
          ".continuerc.json"
        ],
        "id": "jsonc"
      }
    ],
    "configuration": {
      "title": "Continue",
      "properties": {
        "continue.telemetryEnabled": {
          "type": "boolean",
          "default": true,
          "markdownDescription": "Continue collects anonymous usage data, cleaned of PII, to help us improve the product for our users. Read more  at [continue.dev › Telemetry](https://docs.continue.dev/telemetry)."
        },
        "continue.enableContinueForTeams": {
          "type": "boolean",
          "default": false,
          "markdownDescription": "_(Requires window reload)_ Enable Continue for teams beta features. To sign in, click the person icon in the bottom right of the sidebar."
        },
        "continue.showInlineTip": {
          "type": "boolean",
          "default": true,
          "description": "Show inline suggestion to use the Continue keyboard shortcuts (e.g. \"Cmd/Ctrl L to select code, Cmd/Ctrl I to edit\")."
        },
        "continue.enableQuickActions": {
          "type": "boolean",
          "default": false,
          "markdownDescription": "Enable the experimental Quick Actions feature. Read our walkthrough to learn about configuration and how to share feedback: [continue.dev › Walkthrough: Quick Actions (experimental)](https://docs.continue.dev/features/quick-actions)"
        },
        "continue.enableTabAutocomplete": {
          "type": "boolean",
          "default": true,
          "markdownDescription": "Enable Continue's tab autocomplete feature. Read our walkthrough to learn about configuration and how to share feedback: [continue.dev › Walkthrough: Tab Autocomplete (beta)](https://docs.continue.dev/features/tab-autocomplete)"
        },
        "continue.pauseTabAutocompleteOnBattery": {
          "type": "boolean",
          "default": false,
          "markdownDescription": "Pause Continue's tab autocomplete feature when your battery is low."
        },
        "continue.pauseCodebaseIndexOnStart": {
          "type": "boolean",
          "default": false,
          "markdownDescription": "Pause Continue's codebase index on start."
        },
        "continue.enableDebugLogs": {
          "type": "boolean",
          "default": false,
          "markdownDescription": "Enable Continue Debug Logs in the Output panel."
        },
        "continue.remoteConfigServerUrl": {
          "type": "string",
          "default": null,
          "markdownDescription": "If your team is set up to use shared configuration, enter the server URL here and your user token below to enable automatic syncing."
        },
        "continue.userToken": {
          "type": "string",
          "default": null,
          "markdownDescription": "If your team is set up to use shared configuration, enter your user token here and your server URL above to enable automatic syncing."
        },
        "continue.remoteConfigSyncPeriod": {
          "type": "number",
          "default": 60,
          "description": "The period of time in minutes between automatic syncs."
        }
      }
    },
    "commands": [
      {
        "command": "continue.applyCodeFromChat",
        "category": "Continue",
        "title": "Apply code from chat",
        "group": "Continue"
      },
      {
        "command": "continue.acceptDiff",
        "category": "Continue",
        "title": "Accept Diff",
        "group": "Continue"
      },
      {
        "command": "continue.rejectDiff",
        "category": "Continue",
        "title": "Reject Diff",
        "group": "Continue",
        "icon": "$(stop)"
      },
      {
        "command": "continue.acceptVerticalDiffBlock",
        "category": "Continue",
        "title": "Accept Vertical Diff Block",
        "group": "Continue"
      },
      {
        "command": "continue.rejectVerticalDiffBlock",
        "category": "Continue",
        "title": "Reject Vertical Diff Block",
        "group": "Continue"
      },
      {
        "command": "continue.quickEdit",
        "category": "Continue",
        "title": "Generate Code",
        "group": "Continue"
      },
      {
        "command": "continue.focusContinueInput",
        "category": "Continue",
        "title": "Add Highlighted Code to Context",
        "group": "Continue"
      },
      {
        "command": "continue.focusContinueInputWithoutClear",
        "category": "Continue",
        "title": "Add Highlighted Code to Context",
        "group": "Continue"
      },
      {
        "command": "continue.debugTerminal",
        "category": "Continue",
        "title": "Debug Terminal",
        "group": "Continue"
      },
      {
        "command": "continue.toggleFullScreen",
        "category": "Continue",
        "title": "Toggle Full Screen",
        "icon": "$(fullscreen)",
        "group": "Continue"
      },
      {
        "command": "continue.openConfigJson",
        "category": "Continue",
        "title": "Open config.json",
        "group": "Continue"
      },
      {
        "command": "continue.toggleTabAutocompleteEnabled",
        "category": "Continue",
        "title": "Toggle Autocomplete Enabled",
        "group": "Continue"
      },
      {
        "command": "continue.selectFilesAsContext",
        "category": "Continue",
        "title": "Select Files as Context",
        "group": "Continue"
      },
      {
        "command": "continue.newSession",
        "category": "Continue",
        "title": "New Session",
        "icon": "$(add)",
        "group": "Continue"
      },
      {
        "command": "continue.viewHistory",
        "category": "Continue",
        "title": "View History",
        "icon": "$(history)",
        "group": "Continue"
      },
      {
        "command": "continue.writeCommentsForCode",
        "category": "Continue",
        "title": "Write Comments for this Code",
        "group": "Continue"
      },
      {
        "command": "continue.writeDocstringForCode",
        "category": "Continue",
        "title": "Write a Docstring for this Code",
        "group": "Continue"
      },
      {
        "command": "continue.fixCode",
        "category": "Continue",
        "title": "Fix this Code",
        "group": "Continue"
      },
      {
        "command": "continue.optimizeCode",
        "category": "Continue",
        "title": "Optimize this Code",
        "group": "Continue"
      },
      {
        "command": "continue.fixGrammar",
        "category": "Continue",
        "title": "Fix Grammar / Spelling",
        "group": "Continue"
      },
      {
        "command": "continue.codebaseForceReIndex",
        "category": "Continue",
        "title": "Codebase Force Re-Index",
        "group": "Continue"
      },
      {
        "command": "continue.rebuildCodebaseIndex",
        "category": "Continue",
        "title": "Rebuild codebase index",
        "group": "Continue"
      },
      {
        "command": "continue.docsIndex",
        "category": "Continue",
        "title": "Docs Index",
        "group": "Continue"
      },
      {
        "command": "continue.docsReIndex",
        "category": "Continue",
        "title": "Docs Force Re-Index",
        "group": "Continue"
      }
    ],
    "keybindings": [
      {
        "command": "continue.focusContinueInput",
        "mac": "cmd+l",
        "key": "ctrl+l"
      },
      {
        "command": "continue.focusContinueInputWithoutClear",
        "mac": "cmd+shift+l",
        "key": "ctrl+shift+l"
      },
      {
        "command": "continue.acceptDiff",
        "mac": "shift+cmd+enter",
        "key": "shift+ctrl+enter"
      },
      {
        "command": "continue.rejectDiff",
        "mac": "shift+cmd+backspace",
        "key": "shift+ctrl+backspace"
      },
      {
        "command": "continue.rejectDiff",
        "mac": "cmd+z",
        "key": "ctrl+z",
        "when": "continue.diffVisible"
      },
      {
        "command": "continue.quickEditHistoryUp",
        "mac": "up",
        "key": "up",
        "when": "false && continue.quickEditHistoryFocused"
      },
      {
        "command": "continue.quickEditHistoryDown",
        "mac": "down",
        "key": "down",
        "when": "false && continue.quickEditHistoryFocused"
      },
      {
        "command": "continue.acceptVerticalDiffBlock",
        "mac": "alt+cmd+y",
        "key": "alt+ctrl+y"
      },
      {
        "command": "continue.rejectVerticalDiffBlock",
        "mac": "alt+cmd+n",
        "key": "alt+ctrl+n"
      },
      {
        "command": "continue.quickEdit",
        "mac": "cmd+i",
        "key": "ctrl+i"
      },
      {
        "command": "continue.debugTerminal",
        "mac": "cmd+shift+r",
        "key": "ctrl+shift+r"
      },
      {
        "command": "continue.toggleFullScreen",
        "mac": "cmd+k cmd+m",
        "key": "ctrl+k ctrl+m",
        "when": "!terminalFocus"
      },
      {
        "command": "continue.toggleTabAutocompleteEnabled",
        "mac": "cmd+k cmd+a",
        "key": "ctrl+k ctrl+a",
        "when": "!terminalFocus"
      },
      {
        "command": "continue.applyCodeFromChat",
        "mac": "alt+a",
        "key": "alt+a"
      }
    ],
    "submenus": [
      {
        "id": "continue.continueSubMenu",
        "label": "Continue"
      }
    ],
    "menus": {
      "commandPalette": [
        {
          "command": "continue.quickEdit"
        },
        {
          "command": "continue.focusContinueInput"
        },
        {
          "command": "continue.focusContinueInputWithoutClear"
        },
        {
          "command": "continue.debugTerminal"
        },
        {
          "command": "continue.toggleFullScreen"
        },
        {
          "command": "continue.newSession"
        }
      ],
      "editor/context": [
        {
          "submenu": "continue.continueSubMenu",
          "group": "0_acontinue"
        }
      ],
      "editor/title/run": [
        {
          "command": "continue.rejectDiff",
          "group": "Continue",
          "when": "continue.streamingDiff"
        }
      ],
      "continue.continueSubMenu": [
        {
          "command": "continue.focusContinueInputWithoutClear",
          "group": "Continue",
          "when": "editorHasSelection"
        },
        {
          "command": "continue.writeCommentsForCode",
          "group": "Continue",
          "when": "editorHasSelection"
        },
        {
          "command": "continue.writeDocstringForCode",
          "group": "Continue",
          "when": "editorHasSelection"
        },
        {
          "command": "continue.fixCode",
          "group": "Continue",
          "when": "editorHasSelection"
        },
        {
          "command": "continue.optimizeCode",
          "group": "Continue",
          "when": "editorHasSelection"
        },
        {
          "command": "continue.fixGrammar",
          "group": "Continue",
          "when": "editorHasSelection && editorLangId == 'markdown'"
        }
      ],
      "explorer/context": [
        {
          "command": "continue.selectFilesAsContext",
          "group": "1_debug@1"
        }
      ],
      "view/title": [
        {
          "command": "continue.newSession",
          "group": "navigation@1",
          "when": "view == continue.continueGUIView"
        },
        {
          "command": "continue.toggleFullScreen",
          "group": "navigation@1",
          "when": "view == continue.continueGUIView"
        },
        {
          "command": "continue.viewHistory",
          "group": "navigation@1",
          "when": "view == continue.continueGUIView"
        }
      ],
      "editor/title": [
        {
          "command": "continue.toggleFullScreen",
          "group": "navigation@1",
          "when": "activeWebviewPanelId == continue.continueGUIView"
        }
      ],
      "terminal/context": [
        {
          "command": "continue.debugTerminal",
          "group": "navigation@top"
        }
      ]
    },
    "viewsContainers": {
      "activitybar": [
        {
          "id": "continue",
          "title": "Continue",
          "icon": "media/sidebar-icon.png"
        }
      ]
    },
    "views": {
      "continue": [
        {
          "type": "webview",
          "id": "continue.continueGUIView",
          "name": "",
          "visibility": "visible"
        }
      ]
    },
    "jsonValidation": [
      {
        "fileMatch": "config.json",
        "url": "./config_schema.json"
      },
      {
        "fileMatch": ".continuerc.json",
        "url": "./continue_rc_schema.json"
      }
    ]
  },
  "scripts": {
    "esbuild-base": "node scripts/esbuild.js",
    "vscode:prepublish": "npm run esbuild-base -- --minify",
    "esbuild": "npm run esbuild-base -- --sourcemap",
    "esbuild-watch": "npm run esbuild-base -- --sourcemap --watch",
    "tsc": "tsc -p ./",
    "tsc-watch": "tsc -watch -p ./",
    "rebuild": "electron-rebuild -v 19.1.8 node-pty",
    "lint": "eslint src --ext ts",
    "build-test": "npm run esbuild && node esbuild.test.mjs",
    "test": "npm run build-test && node ./out/runTestOnVSCodeHost.js",
    "quick-test": "npm run build-test && node ./out/runTestOnVSCodeHost.js",
    "prepackage": "node scripts/prepackage.js",
    "package": "node scripts/package.js",
    "package-all": "node scripts/package-all.js",
    "package:pre-release": "node scripts/package.js --pre-release",
    "build:rust": "cargo-cp-artifact -ac sync sync.node -- cargo build --manifest-path ../../sync/Cargo.toml --message-format=json-render-diagnostics",
    "build-debug:rust": "npm run build:rust --",
    "build-release:rust": "npm run build:rust -- --release"
  },
  "devDependencies": {
    "@biomejs/biome": "1.6.4",
    "@nestjs/common": "^8.4.7",
    "@openapitools/openapi-generator-cli": "^2.5.2",
    "@types/cors": "^2.8.17",
    "@types/express": "^4.17.21",
    "@types/follow-redirects": "^1.14.4",
    "@types/glob": "^8.0.0",
    "@types/mocha": "^10.0.6",
    "@types/node": "16.x",
    "@types/react-dom": "^18.2.4",
    "@types/request": "^2.48.8",
    "@types/vscode": "1.70",
    "@types/ws": "^8.5.4",
    "@typescript-eslint/eslint-plugin": "^5.45.0",
    "@typescript-eslint/parser": "^5.45.0",
    "@vscode/vsce": "^2.22.0",
    "cargo-cp-artifact": "^0.1",
    "esbuild": "0.17.19",
    "eslint": "^8.28.0",
    "glob": "^8.0.3",
    "json-schema-to-typescript": "^12.0.0",
    "mocha": "^10.4.0",
    "ovsx": "^0.8.3",
    "rimraf": "^5.0.5",
    "typescript": "^5.3.3",
    "vite": "^4.3.9",
    "vsce": "^2.15.0"
  },
  "dependencies": {
    "@electron/rebuild": "^3.2.10",
    "@reduxjs/toolkit": "^1.9.3",
    "@types/node-fetch": "^2.6.11",
    "@types/uuid": "^9.0.8",
    "@vscode/ripgrep": "^1.15.9",
    "@vscode/test-electron": "^2.3.9",
    "axios": "^1.2.5",
    "core": "file:../../core",
    "cors": "^2.8.5",
    "dbinfoz": "^0.11.0",
    "downshift": "^7.6.0",
    "esbuild": "^0.17.19",
    "express": "^4.18.2",
    "fkill": "^8.1.0",
    "follow-redirects": "^1.15.4",
    "handlebars": "^4.7.8",
    "highlight.js": "^11.7.0",
    "highlightable": "^1.3.0-beta.0",
    "http-proxy": "^1.18.1",
    "http-proxy-agent": "^7.0.0",
    "http-proxy-middleware": "^2.0.6",
    "https-proxy-agent": "^7.0.2",
    "ignore": "^5.3.0",
    "jsdom": "^24.0.0",
    "minisearch": "^7.0.0",
    "monaco-editor": "^0.45.0",
    "monaco-vscode-textmate-theme-converter": "^0.1.7",
    "ncp": "^2.0.0",
    "node-fetch": "^3.3.2",
    "node-machine-id": "^1.1.12",
    "posthog-node": "^3.6.3",
    "react-markdown": "^8.0.7",
    "react-redux": "^8.0.5",
    "read-last-lines": "^1.8.0",
    "request": "^2.88.2",
    "socket.io-client": "^4.7.2",
    "strip-ansi": "^7.1.0",
    "systeminformation": "^5.22.10",
    "tailwindcss": "^3.3.2",
    "undici": "^6.2.0",
    "uuid": "^9.0.1",
    "uuidv4": "^6.2.13",
    "vectordb": "^0.4.20",
    "vscode-languageclient": "^8.0.2",
    "ws": "^8.13.0",
    "yarn": "^1.22.21"
  }
}<|MERGE_RESOLUTION|>--- conflicted
+++ resolved
@@ -1,12 +1,8 @@
 {
   "name": "continue",
   "icon": "media/icon.png",
-<<<<<<< HEAD
-  "version": "0.9.165",
-=======
   "author": "Continue Dev, Inc",
   "version": "0.9.214",
->>>>>>> c704783d
   "repository": {
     "type": "git",
     "url": "https://github.com/continuedev/continue"
