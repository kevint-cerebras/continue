import { ContinueConfig, IDE, ILLM } from "core";
import { https } from "follow-redirects";
import * as fs from "fs";
<<<<<<< HEAD
import fetch from "node-fetch";
=======
import { Agent, ProxyAgent, fetch } from "undici";
import * as vscode from "vscode";
>>>>>>> 604516e5
import { webviewRequest } from "./debugPanel";
import { VsCodeIde, loadFullConfigNode } from "./ideProtocol";
const tls = require("tls");

const outputChannel = vscode.window.createOutputChannel(
  "Continue - LLM Prompt/Completion"
);

class VsCodeConfigHandler {
  savedConfig: ContinueConfig | undefined;

  reloadConfig() {
    this.savedConfig = undefined;
  }

  async loadConfig(ide: IDE): Promise<ContinueConfig> {
    if (this.savedConfig) {
      return this.savedConfig;
    }
    this.savedConfig = await loadFullConfigNode(ide);
    return this.savedConfig;
  }
}

export const configHandler = new VsCodeConfigHandler();

const TIMEOUT = 7200; // 7200 seconds = 2 hours

export async function llmFromTitle(title?: string): Promise<ILLM> {
  let config = await configHandler.loadConfig(new VsCodeIde());

  if (title === undefined) {
    const resp = await webviewRequest("getDefaultModelTitle");
    if (resp?.defaultModelTitle) {
      title = resp.defaultModelTitle;
    }
  }

  let llm = title
    ? config.models.find((llm) => llm.title === title)
    : config.models[0];
  if (!llm) {
    // Try to reload config
    configHandler.reloadConfig();
    config = await configHandler.loadConfig(new VsCodeIde());
    llm = config.models.find((llm) => llm.title === title);
    if (!llm) {
      throw new Error(`Unknown model ${title}`);
    }
  }

  // Since we know this is happening in Node.js, we can add requestOptions through a custom agent
  const ca = [...tls.rootCertificates];
  const customCerts =
    typeof llm.requestOptions?.caBundlePath === "string"
      ? [llm.requestOptions?.caBundlePath]
      : llm.requestOptions?.caBundlePath;
  if (customCerts) {
    ca.push(
      ...customCerts.map((customCert) => fs.readFileSync(customCert, "utf8"))
    );
  }

  let timeout = (llm.requestOptions?.timeout || TIMEOUT) * 1000; // measured in ms

<<<<<<< HEAD
  const agent = new https.Agent({
    ca,
    rejectUnauthorized: llm.requestOptions?.verifySsl,
    timeout,
    sessionTimeout: timeout,
    keepAlive: true,
    keepAliveMsecs: timeout,
  });

  llm._fetch = (input, init) => {
=======
  const agent =
    llm.requestOptions?.proxy !== undefined
      ? new ProxyAgent({
          connect: {
            ca,
            rejectUnauthorized: llm.requestOptions?.verifySsl,
            timeout,
          },
          uri: llm.requestOptions?.proxy,
          bodyTimeout: timeout,
          connectTimeout: timeout,
          headersTimeout: timeout,
        })
      : new Agent({
          connect: {
            ca,
            rejectUnauthorized: llm.requestOptions?.verifySsl,
            timeout,
          },
          bodyTimeout: timeout,
          connectTimeout: timeout,
          headersTimeout: timeout,
        });

  llm._fetch = async (input, init) => {
>>>>>>> 604516e5
    const headers: { [key: string]: string } =
      llm!.requestOptions?.headers || {};
    for (const [key, value] of Object.entries(init?.headers || {})) {
      headers[key] = value as string;
    }

    const resp = await fetch(input, {
      ...init,
      headers,
      agent,
    });

    if (!resp.ok) {
      let text = await resp.text();
      if (resp.status === 404 && !resp.url.includes("/v1")) {
        text =
          "This may mean that you forgot to add '/v1' to the end of your 'apiBase' in config.json.";
      }
      throw new Error(
        `HTTP ${resp.status} ${resp.statusText} from ${resp.url}\n\n${text}`
      );
    }

    return resp;
  };

  llm.writeLog = async (log: string) => {
    outputChannel.appendLine(
      "=========================================================================="
    );
    outputChannel.appendLine(
      "=========================================================================="
    );

    outputChannel.append(log);
  };

  return llm;
}<|MERGE_RESOLUTION|>--- conflicted
+++ resolved
@@ -1,12 +1,8 @@
 import { ContinueConfig, IDE, ILLM } from "core";
 import { https } from "follow-redirects";
 import * as fs from "fs";
-<<<<<<< HEAD
 import fetch from "node-fetch";
-=======
-import { Agent, ProxyAgent, fetch } from "undici";
 import * as vscode from "vscode";
->>>>>>> 604516e5
 import { webviewRequest } from "./debugPanel";
 import { VsCodeIde, loadFullConfigNode } from "./ideProtocol";
 const tls = require("tls");
@@ -72,7 +68,6 @@
 
   let timeout = (llm.requestOptions?.timeout || TIMEOUT) * 1000; // measured in ms
 
-<<<<<<< HEAD
   const agent = new https.Agent({
     ca,
     rejectUnauthorized: llm.requestOptions?.verifySsl,
@@ -82,34 +77,7 @@
     keepAliveMsecs: timeout,
   });
 
-  llm._fetch = (input, init) => {
-=======
-  const agent =
-    llm.requestOptions?.proxy !== undefined
-      ? new ProxyAgent({
-          connect: {
-            ca,
-            rejectUnauthorized: llm.requestOptions?.verifySsl,
-            timeout,
-          },
-          uri: llm.requestOptions?.proxy,
-          bodyTimeout: timeout,
-          connectTimeout: timeout,
-          headersTimeout: timeout,
-        })
-      : new Agent({
-          connect: {
-            ca,
-            rejectUnauthorized: llm.requestOptions?.verifySsl,
-            timeout,
-          },
-          bodyTimeout: timeout,
-          connectTimeout: timeout,
-          headersTimeout: timeout,
-        });
-
   llm._fetch = async (input, init) => {
->>>>>>> 604516e5
     const headers: { [key: string]: string } =
       llm!.requestOptions?.headers || {};
     for (const [key, value] of Object.entries(init?.headers || {})) {
