import * as os from "node:os";

import * as vscode from "vscode";

function charIsEscapedAtIndex(index: number, str: string): boolean {
  if (index === 0) {
    return false;
  }
  if (str[index - 1] !== "\\") {
    return false;
  }
  return !charIsEscapedAtIndex(index - 1, str);
}

export function convertSingleToDoubleQuoteJSON(json: string): string {
  const singleQuote = "'";
  const doubleQuote = '"';
  const isQuote = (char: string) =>
    char === doubleQuote || char === singleQuote;

  let newJson = "";
  let insideString = false;
  let enclosingQuoteType = doubleQuote;
  for (let i = 0; i < json.length; i++) {
    if (insideString) {
      if (json[i] === enclosingQuoteType && !charIsEscapedAtIndex(i, json)) {
        // Close string with a double quote
        insideString = false;
        newJson += doubleQuote;
      } else if (json[i] === singleQuote) {
        if (charIsEscapedAtIndex(i, json)) {
          // Unescape single quote
          newJson = newJson.slice(0, -1);
        }
        newJson += singleQuote;
      } else if (json[i] === doubleQuote) {
        if (!charIsEscapedAtIndex(i, json)) {
          // Escape double quote
          newJson += "\\";
        }
        newJson += doubleQuote;
      } else {
        newJson += json[i];
      }
    } else {
      if (isQuote(json[i])) {
        insideString = true;
        enclosingQuoteType = json[i];
        newJson += doubleQuote;
      } else {
        newJson += json[i];
      }
    }
  }

  return newJson;
}

export function debounced(delay: number, fn: (...args: any[]) => void) {
  let timerId: NodeJS.Timeout | null;
  return (...args: any[]) => {
    if (timerId) {
      clearTimeout(timerId);
    }
    timerId = setTimeout(() => {
      fn(...args);
      timerId = null;
    }, delay);
  };
}

type Platform = "mac" | "linux" | "windows" | "unknown";
type Architecture = "x64" | "arm64" | "unknown";

export function getPlatform(): Platform {
  const platform = os.platform();
  if (platform === "darwin") {
    return "mac";
  } else if (platform === "linux") {
    return "linux";
  } else if (platform === "win32") {
    return "windows";
  } else {
    return "unknown";
  }
}

export function getArchitecture(): Architecture {
  const arch = os.arch();
  if (arch === "x64" || arch === "ia32") {
    return "x64";
  } else if (arch === "arm64" || arch === "arm") {
    return "arm64";
  } else {
    return "unknown";
  }
}

export function isUnsupportedPlatform(): {
  isUnsupported: boolean;
  reason?: string;
} {
  const platform = getPlatform();
  const arch = getArchitecture();

  if (platform === "windows" && arch === "arm64") {
    return {
      isUnsupported: true,
      reason:
        "Windows ARM64 is not currently supported due to missing native dependencies (sqlite3, onnxruntime). Please use the extension on Windows x64, macOS, or Linux instead.",
    };
  }

<<<<<<< HEAD
  if (platform === "unknown" || arch === "unknown") {
    return {
      isUnsupported: true,
      reason: `Unsupported platform combination: ${os.platform()}-${os.arch()}. Continue extension supports Windows x64, macOS (Intel/Apple Silicon), and Linux (x64/ARM64).`,
    };
  }
=======
  // if (platform === "unknown" || arch === "unknown") {
  //   return {
  //     isUnsupported: true,
  //     reason: `Unsupported platform combination: ${os.platform()}-${os.arch()}. Continue extension supports Windows x64, macOS (Intel/Apple Silicon), and Linux (x64/ARM64).`,
  //   };
  // }
>>>>>>> 3ad095d7

  return { isUnsupported: false };
}

export function getAltOrOption() {
  if (getPlatform() === "mac") {
    return "⌥";
  } else {
    return "Alt";
  }
}

export function getMetaKeyLabel() {
  const platform = getPlatform();
  switch (platform) {
    case "mac":
      return "⌘";
    case "linux":
    case "windows":
      return "Ctrl";
    default:
      return "Ctrl";
  }
}

export function getMetaKeyName() {
  const platform = getPlatform();
  switch (platform) {
    case "mac":
      return "Cmd";
    case "linux":
    case "windows":
      return "Ctrl";
    default:
      return "Ctrl";
  }
}

export function getExtensionVersion(): string {
  const extension = vscode.extensions.getExtension("continue.continue");
  return extension?.packageJSON.version || "0.1.0";
}

export function getvsCodeUriScheme(): string {
  return vscode.env.uriScheme;
}

export function isExtensionPrerelease(): boolean {
  const extensionVersion = getExtensionVersion();
  const versionParts = extensionVersion.split(".");
  if (versionParts.length >= 2) {
    const minorVersion = parseInt(versionParts[1], 10);
    if (!isNaN(minorVersion)) {
      return minorVersion % 2 !== 0;
    }
  }
  return false;
}<|MERGE_RESOLUTION|>--- conflicted
+++ resolved
@@ -111,21 +111,12 @@
     };
   }
 
-<<<<<<< HEAD
-  if (platform === "unknown" || arch === "unknown") {
-    return {
-      isUnsupported: true,
-      reason: `Unsupported platform combination: ${os.platform()}-${os.arch()}. Continue extension supports Windows x64, macOS (Intel/Apple Silicon), and Linux (x64/ARM64).`,
-    };
-  }
-=======
   // if (platform === "unknown" || arch === "unknown") {
   //   return {
   //     isUnsupported: true,
   //     reason: `Unsupported platform combination: ${os.platform()}-${os.arch()}. Continue extension supports Windows x64, macOS (Intel/Apple Silicon), and Linux (x64/ARM64).`,
   //   };
   // }
->>>>>>> 3ad095d7
 
   return { isUnsupported: false };
 }
