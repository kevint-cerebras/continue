--- conflicted
+++ resolved
@@ -216,22 +216,6 @@
                         respond(null)
                     }
 
-<<<<<<< HEAD
-                    "highlightCode" -> {
-                        val gson = Gson()
-                        val data = data as Map<String, Any>
-                        val json = gson.toJson(data["rangeInFile"])
-                        val type = object : TypeToken<RangeInFile>() {}.type
-                        val rangeInFile =
-                            gson.fromJson<RangeInFile>(json, type)
-                        highlightCode(rangeInFile, data["color"] as String)
-                        respond(null)
-                    }
-
-                    "getSessionId" -> {}
-
-=======
->>>>>>> 1c7293c9
                     "getLastModified" -> {
                         val params = Gson().fromJson(
                             dataElement.toString(),
@@ -311,14 +295,6 @@
                         respond(exists)
                     }
 
-<<<<<<< HEAD
-=======
-                    "getContinueDir" -> {
-                        val continueDir = ide.getContinueDir()
-                        respond(continueDir)
-                    }
-
->>>>>>> 1c7293c9
                     "openFile" -> {
                         val params = Gson().fromJson(
                             dataElement.toString(),
@@ -354,14 +330,6 @@
                         respond(result)
                     }
 
-<<<<<<< HEAD
-=======
-                    "listFolders" -> {
-                        val folders = ide.listFolders()
-                        respond(folders)
-                    }
-
->>>>>>> 1c7293c9
                     "getSearchResults" -> {
                         val params = Gson().fromJson(
                             dataElement.toString(),
@@ -549,39 +517,9 @@
                         respond(null)
                     }
 
-<<<<<<< HEAD
-                    "getGitHubAuthToken" -> {
-                        val continueSettingsService = service<ContinueExtensionSettings>()
-                        val ghAuthToken = continueSettingsService.continueState.ghAuthToken;
-
-                        if (ghAuthToken == null) {
-                            // Open a dialog so user can enter their GitHub token
-                            continuePluginService.sendToWebview("openOnboardingCard", null, uuid())
-                            respond(null)
-                        } else {
-                            respond(ghAuthToken)
-                        }
-                    }
-
-                    "setGitHubAuthToken" -> {
-                        val continueSettingsService = service<ContinueExtensionSettings>()
-                        val data = data as Map<String, String>
-                        continueSettingsService.continueState.ghAuthToken = data["token"]
-                        respond(null)
-                    }
-
-                    "openUrl" -> {
-                        val url = data as String
-                        java.awt.Desktop.getDesktop().browse(java.net.URI(url))
-                        respond(null)
-                    }
-
-                    else -> {}
-=======
                     else -> {
                         println("Unknown message type: $messageType")
                     }
->>>>>>> 1c7293c9
                 }
             } catch (error: Exception) {
                 ide.showToast(ToastType.ERROR, " Error handling message of type $messageType: $error")
