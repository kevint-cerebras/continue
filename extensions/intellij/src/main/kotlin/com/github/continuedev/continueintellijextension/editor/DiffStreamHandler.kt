--- conflicted
+++ resolved
@@ -111,7 +111,8 @@
                 suffix = suffix,
                 language = virtualFile?.fileType?.name,
                 modelTitle = modelTitle,
-                includeRulesInSystemMessage = includeRulesInSystemMessage
+                includeRulesInSystemMessage = includeRulesInSystemMessage,
+                fileUri = virtualFile?.url
             ),
             null
         ) { response ->
@@ -289,34 +290,6 @@
         }
     }
 
-<<<<<<< HEAD
-    private fun getVirtualFile(): VirtualFile? {
-        return FileDocumentManager.getInstance().getFile(editor.document) ?: return null
-    }
-
-    private fun createRequestParams(
-        input: String,
-        prefix: String,
-        highlighted: String,
-        suffix: String,
-        virtualFile: VirtualFile?,
-        modelTitle: String,
-        includeRulesInSystemMessage: Boolean
-    ): Map<String, Any?> {
-        return mapOf(
-            "input" to input,
-            "prefix" to prefix,
-            "highlighted" to highlighted,
-            "suffix" to suffix,
-            "language" to virtualFile?.fileType?.name,
-            "modelTitle" to modelTitle,
-            "includeRulesInSystemMessage" to includeRulesInSystemMessage,
-            "fileUri" to virtualFile?.url,
-        )
-    }
-=======
->>>>>>> a7b0ff9c
-
     private fun handleFinishedResponse() {
         ApplicationManager.getApplication().invokeLater {
             // Since we only call onLastDiffLine() when we reach a "same" line, we need to handle the case where
