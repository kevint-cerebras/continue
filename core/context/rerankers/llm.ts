--- conflicted
+++ resolved
@@ -1,12 +1,11 @@
-<<<<<<< HEAD
-import type { Chunk, ILLM, Reranker } from "../..";
-import { getBasename } from "../../util";
-=======
 import { Chunk, ILLM, Reranker } from "../../index.js";
 import { getBasename } from "../../util/index.js";
->>>>>>> e877f8ab
 
-const RERANK_PROMPT = (query: string, documentId: string, document: string) => `You are an expert software developer responsible for helping detect whether the retrieved snippet of code is relevant to the query. For a given input, you need to output a single word: "Yes" or "No" indicating the retrieved snippet is relevant to the query.
+const RERANK_PROMPT = (
+  query: string,
+  documentId: string,
+  document: string,
+) => `You are an expert software developer responsible for helping detect whether the retrieved snippet of code is relevant to the query. For a given input, you need to output a single word: "Yes" or "No" indicating the retrieved snippet is relevant to the query.
   
   Query: Where is the FastAPI server?
   Snippet:
