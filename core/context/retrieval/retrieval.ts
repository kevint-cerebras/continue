--- conflicted
+++ resolved
@@ -1,27 +1,14 @@
-<<<<<<< HEAD
-import type {
-=======
 import {
->>>>>>> e877f8ab
   BranchAndDir,
   Chunk,
   ContextItem,
   ContextProviderExtras,
-<<<<<<< HEAD
-} from "../..";
-import { LanceDbIndex } from "../../indexing/LanceDbIndex";
-
-import { deduplicateArray, getBasename } from "../../util";
-import { RETRIEVAL_PARAMS } from "../../util/parameters";
-import { retrieveFts } from "./fullTextSearch";
-=======
 } from "../../index.js";
 import { LanceDbIndex } from "../../indexing/LanceDbIndex.js";
 
 import { deduplicateArray, getBasename } from "../../util/index.js";
 import { RETRIEVAL_PARAMS } from "../../util/parameters.js";
 import { retrieveFts } from "./fullTextSearch.js";
->>>>>>> e877f8ab
 
 function deduplicateChunks(chunks: Chunk[]): Chunk[] {
   return deduplicateArray(chunks, (a, b) => {
