--- conflicted
+++ resolved
@@ -1,20 +1,18 @@
-<<<<<<< HEAD
+import { parseProxyModelName } from "@continuedev/config-yaml";
 import { ModelDescription } from "..";
 
-export const NATIVE_TOOL_SUPPORT: Record<
-  string,
-  (model: string) => boolean | undefined
-> = {
+export const NATIVE_TOOL_SUPPORT: Record<string, (model: string) => boolean> = {
   "continue-proxy": (model) => {
-    // see getContinueProxyModelName
-    const provider = model.split("/")[2];
-    const _model = model.split("/")[3];
-    if (provider && _model && provider !== "continue-proxy") {
-      const fn = NATIVE_TOOL_SUPPORT[provider];
-      if (fn) {
-        return fn(_model);
-      }
-    }
+    try {
+      const { provider, model: _model } = parseProxyModelName(model);
+      if (provider && _model && provider !== "continue-proxy") {
+        const fn = NATIVE_TOOL_SUPPORT[provider];
+        if (fn) {
+          return fn(_model);
+        }
+      }
+    } catch (e) {}
+
     return [
       "claude-3-5",
       "claude-3.5",
@@ -38,6 +36,8 @@
     ) {
       return true;
     }
+
+    return false;
   },
   azure: (model) => {
     if (
@@ -56,7 +56,6 @@
       return true;
     }
     // firworks-ai https://docs.fireworks.ai/guides/function-calling
-    // TODO - should be under fireworks provider?
     if (model.startsWith("accounts/fireworks/models/")) {
       switch (model.substring(26)) {
         case "llama-v3p1-405b-instruct":
@@ -69,6 +68,8 @@
           return false;
       }
     }
+
+    return false;
   },
   gemini: (model) => {
     // All gemini models support function calling
@@ -95,6 +96,8 @@
     ) {
       return true;
     }
+
+    return false;
   },
   mistral: (model) => {
     // https://docs.mistral.ai/capabilities/function_calling/
@@ -108,6 +111,7 @@
         "pixtral",
         "ministral",
         "mistral-nemo",
+        "devstral",
       ].some((part) => model.toLowerCase().includes(part))
     );
   },
@@ -121,209 +125,151 @@
     } else {
       modelName = model;
     }
-=======
-import { parseProxyModelName } from "@continuedev/config-yaml";
-
-export const PROVIDER_TOOL_SUPPORT: Record<string, (model: string) => boolean> =
-  {
-    "continue-proxy": (model) => {
-      try {
-        const { provider, model: _model } = parseProxyModelName(model);
-        if (provider && _model && provider !== "continue-proxy") {
-          const fn = PROVIDER_TOOL_SUPPORT[provider];
-          if (fn) {
-            return fn(_model);
-          }
-        }
-      } catch (e) {}
-
-      return [
-        "claude-3-5",
-        "claude-3.5",
-        "claude-3-7",
-        "claude-3.7",
-        "claude-sonnet-4",
-        "gpt-4",
-        "o3",
-        "gemini",
-      ].some((part) => model.toLowerCase().startsWith(part));
-    },
-    anthropic: (model) => {
-      if (
-        [
-          "claude-3-5",
-          "claude-3.5",
-          "claude-3-7",
-          "claude-3.7",
-          "claude-sonnet-4",
-        ].some((part) => model.toLowerCase().startsWith(part))
-      ) {
+
+    if (
+      ["vision", "math", "guard", "mistrallite", "mistral-openorca"].some(
+        (part) => modelName.toLowerCase().includes(part),
+      )
+    ) {
+      return false;
+    }
+    if (
+      [
+        "cogito",
+        "llama3.3",
+        "qwq",
+        "llama3.2",
+        "llama3.1",
+        "qwen2",
+        "qwen3",
+        "mixtral",
+        "command-r",
+        "smollm2",
+        "hermes3",
+        "athene-v2",
+        "nemotron",
+        "llama3-groq",
+        "granite3",
+        "granite-3",
+        "aya-expanse",
+        "firefunction-v2",
+        "mistral",
+        "devstral",
+      ].some((part) => modelName.toLowerCase().includes(part))
+    ) {
+      return true;
+    }
+
+    return false;
+  },
+  sambanova: (model) => {
+    // https://docs.sambanova.ai/cloud/docs/capabilities/function-calling
+    if (
+      model.toLowerCase().startsWith("meta-llama-3") ||
+      model.toLowerCase().includes("llama-4") ||
+      model.toLowerCase().includes("deepseek")
+    ) {
+      return true;
+    }
+
+    return false;
+  },
+  deepseek: (model) => {
+    if (model !== "deepseek-reasoner") {
+      return true;
+    }
+
+    return false;
+  },
+  watsonx: (model) => {
+    if (model.toLowerCase().includes("guard")) {
+      return false;
+    }
+    if (
+      [
+        "llama-3",
+        "llama-4",
+        "mistral",
+        "codestral",
+        "granite-3",
+        "devstral",
+      ].some((part) => model.toLowerCase().includes(part))
+    ) {
+      return true;
+    }
+
+    return false;
+  },
+  openrouter: (model) => {
+    // https://openrouter.ai/models?fmt=cards&supported_parameters=tools
+    if (
+      ["vision", "math", "guard", "mistrallite", "mistral-openorca"].some(
+        (part) => model.toLowerCase().includes(part),
+      )
+    ) {
+      return false;
+    }
+
+    const supportedPrefixes = [
+      "openai/gpt-3.5",
+      "openai/gpt-4",
+      "openai/o1",
+      "openai/o3",
+      "openai/o4",
+      "anthropic/claude-3",
+      "anthropic/claude-4",
+      "microsoft/phi-3",
+      "google/gemini-flash-1.5",
+      "google/gemini-2",
+      "google/gemini-pro",
+      "x-ai/grok",
+      "qwen/qwen3",
+      "qwen/qwen-",
+      "cohere/command-r",
+      "ai21/jamba-1.6",
+      "mistralai/mistral",
+      "mistralai/ministral",
+      "mistralai/codestral",
+      "mistralai/mixtral",
+      "mistral/ministral",
+      "mistral/devstral",
+      "mistralai/pixtral",
+      "meta-llama/llama-3.3",
+      "amazon/nova",
+      "deepseek/deepseek-r1",
+      "deepseek/deepseek-chat",
+      "meta-llama/llama-4",
+      "all-hands/openhands-lm-32b",
+    ];
+    for (const prefix of supportedPrefixes) {
+      if (model.toLowerCase().startsWith(prefix)) {
         return true;
       }
-
-      return false;
-    },
-    azure: (model) => {
-      if (
-        model.toLowerCase().startsWith("gpt-4") ||
-        model.toLowerCase().startsWith("o3")
-      )
+    }
+
+    const specificModels = [
+      "qwen/qwq-32b",
+      "qwen/qwen-2.5-72b-instruct",
+      "meta-llama/llama-3.2-3b-instruct",
+      "meta-llama/llama-3-8b-instruct",
+      "meta-llama/llama-3-70b-instruct",
+      "arcee-ai/caller-large",
+      "nousresearch/hermes-3-llama-3.1-70b",
+    ];
+    for (const model of specificModels) {
+      if (model.toLowerCase() === model) {
         return true;
-      return false;
-    },
-    openai: (model) => {
-      // https://platform.openai.com/docs/guides/function-calling#models-supporting-function-calling
-      if (
-        model.toLowerCase().startsWith("gpt-4") ||
-        model.toLowerCase().startsWith("o3")
-      ) {
+      }
+    }
+
+    const supportedContains = ["llama-3.1"];
+    for (const model of supportedContains) {
+      if (model.toLowerCase().includes(model)) {
         return true;
       }
-      // firworks-ai https://docs.fireworks.ai/guides/function-calling
-      if (model.startsWith("accounts/fireworks/models/")) {
-        switch (model.substring(26)) {
-          case "llama-v3p1-405b-instruct":
-          case "llama-v3p1-70b-instruct":
-          case "qwen2p5-72b-instruct":
-          case "firefunction-v1":
-          case "firefunction-v2":
-            return true;
-          default:
-            return false;
-        }
-      }
->>>>>>> 34002afe
-
-      return false;
-    },
-    gemini: (model) => {
-      // All gemini models support function calling
-      return model.toLowerCase().includes("gemini");
-    },
-    vertexai: (model) => {
-      // All gemini models except flash 2.0 lite support function calling
-      return (
-        model.toLowerCase().includes("gemini") &&
-        !model.toLowerCase().includes("lite")
-      );
-    },
-    bedrock: (model) => {
-      // For Bedrock, only support Claude Sonnet models with versions 3.5/3-5 and 3.7/3-7
-      if (
-        model.toLowerCase().includes("sonnet") &&
-        [
-          "claude-3-5",
-          "claude-3.5",
-          "claude-3-7",
-          "claude-3.7",
-          "claude-sonnet-4",
-        ].some((part) => model.toLowerCase().includes(part))
-      ) {
-        return true;
-      }
-
-      return false;
-    },
-    mistral: (model) => {
-      // https://docs.mistral.ai/capabilities/function_calling/
-      return (
-        !model.toLowerCase().includes("mamba") &&
-        [
-          "devstral",
-          "codestral",
-          "mistral-large",
-          "mistral-small",
-          "pixtral",
-          "ministral",
-          "mistral-nemo",
-          "devstral",
-        ].some((part) => model.toLowerCase().includes(part))
-      );
-    },
-    // https://ollama.com/search?c=tools
-    ollama: (model) => {
-      let modelName = "";
-      // Extract the model name after the last slash to support other registries
-      if (model.includes("/")) {
-        let parts = model.split("/");
-        modelName = parts[parts.length - 1];
-      } else {
-        modelName = model;
-      }
-
-      if (
-        ["vision", "math", "guard", "mistrallite", "mistral-openorca"].some(
-          (part) => modelName.toLowerCase().includes(part),
-        )
-      ) {
-        return false;
-      }
-      if (
-        [
-          "cogito",
-          "llama3.3",
-          "qwq",
-          "llama3.2",
-          "llama3.1",
-          "qwen2",
-          "qwen3",
-          "mixtral",
-          "command-r",
-          "smollm2",
-          "hermes3",
-          "athene-v2",
-          "nemotron",
-          "llama3-groq",
-          "granite3",
-          "granite-3",
-          "aya-expanse",
-          "firefunction-v2",
-          "mistral",
-          "devstral",
-        ].some((part) => modelName.toLowerCase().includes(part))
-      ) {
-        return true;
-      }
-
-      return false;
-    },
-    sambanova: (model) => {
-      // https://docs.sambanova.ai/cloud/docs/capabilities/function-calling
-      if (
-        model.toLowerCase().startsWith("meta-llama-3") ||
-        model.toLowerCase().includes("llama-4") ||
-        model.toLowerCase().includes("deepseek")
-      ) {
-        return true;
-      }
-
-      return false;
-    },
-    deepseek: (model) => {
-      if (model !== "deepseek-reasoner") {
-        return true;
-      }
-
-      return false;
-    },
-    watsonx: (model) => {
-      if (model.toLowerCase().includes("guard")) {
-        return false;
-      }
-      if (
-        [
-          "llama-3",
-          "llama-4",
-          "mistral",
-          "codestral",
-          "granite-3",
-          "devstral",
-        ].some((part) => model.toLowerCase().includes(part))
-      ) {
-        return true;
-      }
-<<<<<<< HEAD
-    }
+    }
+
+    return false;
   },
 };
 
@@ -350,81 +296,4 @@
     return true;
   }
   return false;
-}
-=======
-
-      return false;
-    },
-    openrouter: (model) => {
-      // https://openrouter.ai/models?fmt=cards&supported_parameters=tools
-      if (
-        ["vision", "math", "guard", "mistrallite", "mistral-openorca"].some(
-          (part) => model.toLowerCase().includes(part),
-        )
-      ) {
-        return false;
-      }
-
-      const supportedPrefixes = [
-        "openai/gpt-3.5",
-        "openai/gpt-4",
-        "openai/o1",
-        "openai/o3",
-        "openai/o4",
-        "anthropic/claude-3",
-        "anthropic/claude-4",
-        "microsoft/phi-3",
-        "google/gemini-flash-1.5",
-        "google/gemini-2",
-        "google/gemini-pro",
-        "x-ai/grok",
-        "qwen/qwen3",
-        "qwen/qwen-",
-        "cohere/command-r",
-        "ai21/jamba-1.6",
-        "mistralai/mistral",
-        "mistralai/ministral",
-        "mistralai/codestral",
-        "mistralai/mixtral",
-        "mistral/ministral",
-        "mistral/devstral",
-        "mistralai/pixtral",
-        "meta-llama/llama-3.3",
-        "amazon/nova",
-        "deepseek/deepseek-r1",
-        "deepseek/deepseek-chat",
-        "meta-llama/llama-4",
-        "all-hands/openhands-lm-32b",
-      ];
-      for (const prefix of supportedPrefixes) {
-        if (model.toLowerCase().startsWith(prefix)) {
-          return true;
-        }
-      }
-
-      const specificModels = [
-        "qwen/qwq-32b",
-        "qwen/qwen-2.5-72b-instruct",
-        "meta-llama/llama-3.2-3b-instruct",
-        "meta-llama/llama-3-8b-instruct",
-        "meta-llama/llama-3-70b-instruct",
-        "arcee-ai/caller-large",
-        "nousresearch/hermes-3-llama-3.1-70b",
-      ];
-      for (const model of specificModels) {
-        if (model.toLowerCase() === model) {
-          return true;
-        }
-      }
-
-      const supportedContains = ["llama-3.1"];
-      for (const model of supportedContains) {
-        if (model.toLowerCase().includes(model)) {
-          return true;
-        }
-      }
-
-      return false;
-    },
-  };
->>>>>>> 34002afe
+}