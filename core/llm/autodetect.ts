--- conflicted
+++ resolved
@@ -370,8 +370,4 @@
   autodetectTemplateType,
   llmCanGenerateInParallel,
   modelSupportsImages,
-<<<<<<< HEAD
-=======
-  modelSupportsTools,
->>>>>>> dac90091
 };