--- conflicted
+++ resolved
@@ -104,13 +104,7 @@
           controlPlaneClient,
           ide,
         ),
-<<<<<<< HEAD
-        renderSecrets: true,
         injectBlocks: localPackages,
-        asConfigResult: true,
-=======
-        injectBlocks: allLocalBlocks,
->>>>>>> c5643498
       },
     );
     config = unrollResult.config;
