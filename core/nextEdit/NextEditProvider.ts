import * as path from "path";
import { v4 as uuidv4 } from "uuid";
import { ConfigHandler } from "../config/ConfigHandler.js";
import {
  ChatMessage,
  DiffLine,
  IDE,
  ILLM,
  Position,
  Range,
  RangeInFile,
} from "../index.js";
import OpenAI from "../llm/llms/OpenAI.js";
import { DEFAULT_AUTOCOMPLETE_OPTS } from "../util/parameters.js";

import { ContextRetrievalService } from "../autocomplete/context/ContextRetrievalService.js";

import { BracketMatchingService } from "../autocomplete/filtering/BracketMatchingService.js";
import { CompletionStreamer } from "../autocomplete/generation/CompletionStreamer.js";
import { shouldPrefilter } from "../autocomplete/prefiltering/index.js";
import {
  getAllSnippetsWithoutRace,
  SnippetPayload,
} from "../autocomplete/snippets/index.js";
import { AutocompleteCodeSnippet } from "../autocomplete/snippets/types.js";
import { GetLspDefinitionsFunction } from "../autocomplete/types.js";
import { getAst } from "../autocomplete/util/ast.js";
import { AutocompleteDebouncer } from "../autocomplete/util/AutocompleteDebouncer.js";
import AutocompleteLruCache from "../autocomplete/util/AutocompleteLruCache.js";
import { HelperVars } from "../autocomplete/util/HelperVars.js";
import { AutocompleteInput } from "../autocomplete/util/types.js";
<<<<<<< HEAD
import { modelSupportsNextEdit } from "../llm/autodetect.js";
=======
import { myersDiff } from "../diff/myers.js";
import { countTokens } from "../llm/countTokens.js";
>>>>>>> 8926d418
import { localPathOrUriToPath } from "../util/pathToUri.js";
import { replaceEscapedCharacters } from "../util/text.js";
import {
  MERCURY_CODE_TO_EDIT_OPEN,
  MERCURY_SYSTEM_PROMPT,
  NEXT_EDIT_EDITABLE_REGION_BOTTOM_MARGIN,
  NEXT_EDIT_EDITABLE_REGION_TOP_MARGIN,
} from "./constants.js";
import { createDiff, DiffFormatType } from "./context/diffFormatting.js";
import {
  calculateFinalCursorPosition,
  DiffGroup,
  groupDiffLines,
} from "./diff/diff.js";
import { DocumentHistoryTracker } from "./DocumentHistoryTracker.js";
import { NextEditLoggingService } from "./NextEditLoggingService.js";
import { PrefetchQueue } from "./NextEditPrefetchQueue.js";
import {
  renderDefaultSystemPrompt,
  renderDefaultUserPrompt,
  renderPrompt,
} from "./templating/NextEditPromptEngine.js";
import {
  NextEditOutcome,
  Prompt,
  PromptMetadata,
  RecentlyEditedRange,
} from "./types.js";

const autocompleteCache = AutocompleteLruCache.get();

// Errors that can be expected on occasion even during normal functioning should not be shown.
// Not worth disrupting the user to tell them that a single autocomplete request didn't go through
const ERRORS_TO_IGNORE = [
  // From Ollama
  "unexpected server status",
  "operation was aborted",
];

export class NextEditProvider {
  private static instance: NextEditProvider | null = null;

  private autocompleteCache = AutocompleteLruCache.get();
  public errorsShown: Set<string> = new Set();
  private bracketMatchingService = new BracketMatchingService();
  private debouncer = new AutocompleteDebouncer();
  private completionStreamer: CompletionStreamer;
  private loggingService: NextEditLoggingService;
  private contextRetrievalService: ContextRetrievalService;
  private endpointType: "default" | "fineTuned";
  private diffContext: string = "";
  private promptMetadata: PromptMetadata | null = null;
  private currentEditChainId: string | null = null;
  private previousRequest: AutocompleteInput | null = null;
  private previousCompletions: NextEditOutcome[] = [];
  // private nextEditableRegionsInTheCurrentChain: RangeInFile[] = [];

  private constructor(
    private readonly configHandler: ConfigHandler,
    private readonly ide: IDE,
    private readonly _injectedGetLlm: () => Promise<ILLM | undefined>,
    private readonly _onError: (e: any) => void,
    private readonly getDefinitionsFromLsp: GetLspDefinitionsFunction,
    endpointType: "default" | "fineTuned",
  ) {
    this.completionStreamer = new CompletionStreamer(this.onError.bind(this));
    this.contextRetrievalService = new ContextRetrievalService(this.ide);
    this.endpointType = endpointType;
    this.loggingService = NextEditLoggingService.getInstance();
  }

  public static initialize(
    configHandler: ConfigHandler,
    ide: IDE,
    injectedGetLlm: () => Promise<ILLM | undefined>,
    onError: (e: any) => void,
    getDefinitionsFromLsp: GetLspDefinitionsFunction,
    endpointType: "default" | "fineTuned",
  ): NextEditProvider {
    if (!NextEditProvider.instance) {
      NextEditProvider.instance = new NextEditProvider(
        configHandler,
        ide,
        injectedGetLlm,
        onError,
        getDefinitionsFromLsp,
        endpointType,
      );
    }
    return NextEditProvider.instance;
  }

  public static getInstance(): NextEditProvider {
    if (!NextEditProvider.instance) {
      throw new Error(
        "NextEditProvider has not been initialized. Call initialize() first.",
      );
    }
    return NextEditProvider.instance;
  }

  public addDiffToContext(diff: string): void {
    this.diffContext = diff;
  }

  private async _prepareLlm(): Promise<ILLM | undefined> {
    const llm = await this._injectedGetLlm();

    if (!llm) {
      return undefined;
    }

    // Temporary fix for JetBrains autocomplete bug as described in https://github.com/continuedev/continue/pull/3022
    if (llm.model === undefined && llm.completionOptions?.model !== undefined) {
      llm.model = llm.completionOptions.model;
    }

    // Ignore empty API keys for Mistral since we currently write
    // a template provider without one during onboarding
    if (llm.providerName === "mistral" && llm.apiKey === "") {
      return undefined;
    }

    // Set temperature (but don't override)
    if (llm.completionOptions.temperature === undefined) {
      llm.completionOptions.temperature = 0.01;
    }

    if (llm instanceof OpenAI) {
      llm.useLegacyCompletionsEndpoint = true;
    }
    // TODO: Resolve import error with TRIAL_FIM_MODEL
    // else if (
    //   llm.providerName === "free-trial" &&
    //   llm.model !== TRIAL_FIM_MODEL
    // ) {
    //   llm.model = TRIAL_FIM_MODEL;
    // }

    return llm;
  }

  private onError(e: any) {
    if (
      ERRORS_TO_IGNORE.some((err) =>
        typeof e === "string" ? e.includes(err) : e?.message?.includes(err),
      )
    ) {
      return;
    }

    console.warn("Error generating autocompletion: ", e);
    if (!this.errorsShown.has(e.message)) {
      this.errorsShown.add(e.message);
      this._onError(e);
    }
  }

  public cancel() {
    this.loggingService.cancel();
  }

  public accept(completionId: string) {
    const outcome = this.loggingService.accept(completionId);
    if (!outcome) {
      return;
    }
  }

  public reject(completionId: string) {
    const outcome = this.loggingService.reject(completionId);
    if (!outcome) {
      return;
    }
  }

  public markDisplayed(completionId: string, outcome: NextEditOutcome) {
    this.loggingService.markDisplayed(completionId, outcome);
  }

  private async _getAutocompleteOptions() {
    const { config } = await this.configHandler.loadConfig();
    const options = {
      ...DEFAULT_AUTOCOMPLETE_OPTS,
      ...config?.tabAutocompleteOptions,
    };
    return options;
  }

  public chainExists(): boolean {
    return this.currentEditChainId !== null;
  }

  public getChainLength(): number {
    return this.previousCompletions.length;
  }

  public getPreviousCompletion(): NextEditOutcome | null {
    return this.previousCompletions[0];
  }

  public async deleteChain(): Promise<void> {
    PrefetchQueue.getInstance().abort();

    this.currentEditChainId = null;
    this.previousCompletions = [];
    // TODO: this should be cleaned up in the prefetch queue.
    // this.nextEditableRegionsInTheCurrentChain = [];

    if (this.previousRequest) {
      const fileContent = (
        await this.ide.readFile(this.previousRequest.filepath)
      ).toString();
      const ast = await getAst(this.previousRequest.filepath, fileContent);
      if (ast) {
        DocumentHistoryTracker.getInstance().push(
          localPathOrUriToPath(this.previousRequest.filepath),
          fileContent,
          ast,
        );
      }
    }
  }

  public startChain(id?: string) {
    this.currentEditChainId = id ?? uuidv4();
  }

  public getChain() {
    return this.previousCompletions;
  }

  public isStartOfChain() {
    return this.previousCompletions.length === 1;
  }

  public async provideInlineCompletionItems(
    input: AutocompleteInput,
    token: AbortSignal | undefined,
    opts?: {
      withChain: boolean;
      usingFullFileDiff: boolean;
    },
  ): Promise<NextEditOutcome | undefined> {
    try {
      this.previousRequest = input;
      const {
        token: abortToken,
        startTime,
        helper,
      } = await this._initializeCompletionRequest(input, token);
      if (!helper) return undefined;

      const { editableRegionStartLine, editableRegionEndLine, prompts } =
        await this._generatePrompts(helper, opts);

      if (this.endpointType === "default") {
        return await this._handleDefaultEndpointCompletion(
          helper,
          prompts,
          abortToken,
          startTime,
          editableRegionEndLine,
        );
      } else {
        return await this._handleFineTunedEndpointCompletion(
          helper,
          prompts,
          abortToken,
          startTime,
          editableRegionStartLine,
          editableRegionEndLine,
          opts,
        );
      }
    } catch (e: any) {
      this.onError(e);
    } finally {
      this.loggingService.deleteAbortController(input.completionId);
    }
  }

  private async _initializeCompletionRequest(
    input: AutocompleteInput,
    token: AbortSignal | undefined,
  ): Promise<{
    token: AbortSignal;
    startTime: number;
    helper: HelperVars | undefined;
  }> {
    // Create abort signal if not given.
    if (!token) {
      const controller = this.loggingService.createAbortController(
        input.completionId,
      );
      token = controller.signal;
    }
    const startTime = Date.now();
    const options = await this._getAutocompleteOptions();

    // Debounce.
    if (await this.debouncer.delayAndShouldDebounce(options.debounceDelay)) {
      return { token, startTime, helper: undefined };
    }

    const llm = await this._prepareLlm();
    if (!llm) {
      return { token, startTime, helper: undefined };
    }

<<<<<<< HEAD
      // In vscode, this check is done in extensions/vscode/src/extension/VsCodeExtension.ts.
      // For other editors, this check should be done in their respective config reloaders.
      // This is left for a final check.
      if (!modelSupportsNextEdit(llm.model, llm.title, llm.capabilities)) {
        console.error(`${llm.model} is not capable of next edit.`);
        return undefined;
      }

      if (llm.promptTemplates?.autocomplete) {
        options.template = llm.promptTemplates.autocomplete as string;
      }
=======
    if (llm.promptTemplates?.autocomplete) {
      options.template = llm.promptTemplates.autocomplete as string;
    }
>>>>>>> 8926d418

    const helper = await HelperVars.create(input, options, llm.model, this.ide);

    if (await shouldPrefilter(helper, this.ide)) {
      return { token, startTime, helper: undefined };
    }

    return { token, startTime, helper };
  }

  private async _generatePrompts(
    helper: HelperVars,
    opts?: {
      withChain: boolean;
      usingFullFileDiff: boolean;
    },
  ): Promise<{
    editableRegionStartLine: number;
    editableRegionEndLine: number;
    prompts: Prompt[];
  }> {
    const [snippetPayload, workspaceDirs] = await Promise.all([
      getAllSnippetsWithoutRace({
        helper,
        ide: this.ide,
        getDefinitionsFromLsp: this.getDefinitionsFromLsp,
        contextRetrievalService: this.contextRetrievalService,
      }),
      this.ide.getWorkspaceDirs(),
    ]);

    const { editableRegionStartLine, editableRegionEndLine } =
      opts?.usingFullFileDiff
        ? this._calculateOptimalEditableRegion(helper, "tokenizer")
        : {
            editableRegionStartLine: Math.max(
              helper.pos.line - NEXT_EDIT_EDITABLE_REGION_TOP_MARGIN,
              0,
            ),
            editableRegionEndLine: Math.min(
              helper.pos.line + NEXT_EDIT_EDITABLE_REGION_BOTTOM_MARGIN,
              helper.fileLines.length - 1,
            ),
          };

    // const editableRegionStartLine = opts?.usingFullFileDiff
    //   ? 0
    //   : Math.max(helper.pos.line - NEXT_EDIT_EDITABLE_REGION_TOP_MARGIN, 0);

    // const editableRegionEndLine = opts?.usingFullFileDiff
    //   ? helper.fileLines.length - 1
    //   : Math.min(
    //       helper.pos.line + NEXT_EDIT_EDITABLE_REGION_BOTTOM_MARGIN,
    //       helper.fileLines.length - 1,
    //     );

    const prompts: Prompt[] = [];

    if (this.endpointType === "default") {
      prompts.push(renderDefaultSystemPrompt());
      prompts.push(renderDefaultUserPrompt(snippetPayload, helper));
    } else {
      prompts.push(
        ...(await this._generateFineTunedPrompts(
          helper,
          snippetPayload,
          editableRegionStartLine,
          editableRegionEndLine,
        )),
      );
    }

    return { editableRegionStartLine, editableRegionEndLine, prompts };
  }

  private _calculateOptimalEditableRegion(
    helper: HelperVars,
    heuristic: "fourChars" | "tokenizer" = "tokenizer",
  ): {
    editableRegionStartLine: number;
    editableRegionEndLine: number;
  } {
    const cursorLine = helper.pos.line;
    const fileLines = helper.fileLines;
    const MAX_TOKENS = 512;

    // Initialize with cursor line.
    let editableRegionStartLine = cursorLine;
    let editableRegionEndLine = cursorLine;

    // Get initial content and token count.
    let currentContent = fileLines[cursorLine];
    let totalTokens =
      heuristic === "tokenizer"
        ? countTokens(currentContent, helper.modelName)
        : Math.ceil(currentContent.length / 4);

    // Expand outward alternating between adding lines above and below.
    let addingAbove = true;

    while (totalTokens < MAX_TOKENS) {
      let addedLine = false;

      if (addingAbove) {
        // Try to add a line above.
        if (editableRegionStartLine > 0) {
          editableRegionStartLine--;
          const lineContent = fileLines[editableRegionStartLine];
          const lineTokens =
            heuristic === "tokenizer"
              ? countTokens(lineContent, helper.modelName)
              : Math.ceil(lineContent.length / 4);

          totalTokens += lineTokens;
          addedLine = true;
        }
      } else {
        // Try to add a line below.
        if (editableRegionEndLine < fileLines.length - 1) {
          editableRegionEndLine++;
          const lineContent = fileLines[editableRegionEndLine];
          const lineTokens =
            heuristic === "tokenizer"
              ? countTokens(lineContent, helper.modelName)
              : Math.ceil(lineContent.length / 4);

          totalTokens += lineTokens;
          addedLine = true;
        }
      }

      // If we can't add in the current direction, try the other.
      if (!addedLine) {
        // If we're already at both file boundaries, we're done.
        if (
          editableRegionStartLine === 0 &&
          editableRegionEndLine === fileLines.length - 1
        ) {
          break;
        }

        // If we couldn't add in one direction, force the next attempt in the other direction.
        addingAbove = !addingAbove;
        continue;
      }

      // If we exceeded the token limit, revert the last addition.
      if (totalTokens > MAX_TOKENS) {
        if (addingAbove) {
          editableRegionStartLine++;
        } else {
          editableRegionEndLine--;
        }
        break;
      }

      // Alternate between adding above and below for balanced context.
      addingAbove = !addingAbove;
    }

    return {
      editableRegionStartLine,
      editableRegionEndLine,
    };
  }

  private async _generateFineTunedPrompts(
    helper: HelperVars,
    snippetPayload: SnippetPayload,
    editableRegionStartLine: number,
    editableRegionEndLine: number,
  ): Promise<Prompt[]> {
    const historyDiff = createDiff({
      beforeContent:
        DocumentHistoryTracker.getInstance().getMostRecentDocumentHistory(
          localPathOrUriToPath(helper.filepath),
        ) ?? "",
      afterContent: helper.fileContents,
      filePath: helper.filepath,
      diffType: DiffFormatType.Unified,
      contextLines: 3,
    });

    const modelName = helper.modelName;
    let ctx: any;

    if (modelName.includes("mercury-coder-nextedit")) {
      ctx = {
        recentlyViewedCodeSnippets:
          snippetPayload.recentlyVisitedRangesSnippets.map((snip) => ({
            filepath: snip.filepath,
            content: snip.content,
          })) ?? [],
        currentFileContent: helper.fileContents,
        editableRegionStartLine,
        editableRegionEndLine,
        editDiffHistory: this.diffContext,
        currentFilePath: helper.filepath,
      };
    } else if (modelName.includes("model-1")) {
      ctx = {
        userEdits: historyDiff ?? this.diffContext,
        languageShorthand: helper.lang.name,
        userExcerpts: helper.fileContents,
      };
    } else {
      ctx = {};
    }

    const promptMetadata = await renderPrompt(helper, ctx);
    this.promptMetadata = promptMetadata;

    const systemPrompt: Prompt = {
      role: "system",
      content: MERCURY_SYSTEM_PROMPT,
    };

    return [systemPrompt, promptMetadata.prompt];
  }

  private async _handleDefaultEndpointCompletion(
    helper: HelperVars,
    prompts: Prompt[],
    token: AbortSignal,
    startTime: number,
    editableRegionEndLine: number,
  ): Promise<NextEditOutcome | undefined> {
    const llm = await this._prepareLlm();
    if (!llm) return undefined;

    const msg: ChatMessage = await llm.chat(prompts, token);

    if (typeof msg.content === "string") {
      const nextCompletion = JSON.parse(msg.content).newCode;
      const finalCursorPos: Position = {
        line: editableRegionEndLine,
        character: 0,
      };

      const outcomeNext = await this._createNextEditOutcome({
        helper,
        startTime,
        llm,
        promptContent: prompts.join("\n"),
        completion: nextCompletion,
        finalCursorPosition: finalCursorPos,
        editableRegionStartLine: 0,
        editableRegionEndLine: 0,
        userEdits: "",
        userExcerpts: "",
        originalEditableRange: "",
        diffLines: [],
      });

      // Mark as displayed for JetBrains extension
      await this._markDisplayedIfJetBrains(
        helper.input.completionId,
        outcomeNext,
      );

      return outcomeNext;
    }

    return undefined;
  }

  private async _handleFineTunedEndpointCompletion(
    helper: HelperVars,
    prompts: Prompt[],
    token: AbortSignal,
    startTime: number,
    editableRegionStartLine: number,
    editableRegionEndLine: number,
    opts?: {
      withChain: boolean;
      usingFullFileDiff: boolean;
    },
  ): Promise<NextEditOutcome | undefined> {
    const llm = await this._prepareLlm();
    if (!llm) return undefined;

    const msg: ChatMessage = await llm.chat(prompts, token);

    if (typeof msg.content !== "string") {
      return undefined;
    }

    const nextCompletion = msg.content.split(
      `${MERCURY_CODE_TO_EDIT_OPEN}\n`,
    )[1]
      ? replaceEscapedCharacters(
          msg.content.split(`${MERCURY_CODE_TO_EDIT_OPEN}\n`)[1],
        ).replace(/\n$/, "")
      : "";

    if (opts?.usingFullFileDiff === false || !opts?.usingFullFileDiff) {
      return await this._handlePartialFileDiff(
        helper,
        startTime,
        llm,
        nextCompletion,
        editableRegionStartLine,
        editableRegionEndLine,
      );
    } else {
      return await this._handleFullFileDiff(
        helper,
        editableRegionStartLine,
        editableRegionEndLine,
        startTime,
        llm,
        nextCompletion,
      );
    }
  }

  private async _handlePartialFileDiff(
    helper: HelperVars,
    startTime: number,
    llm: ILLM,
    nextCompletion: string,
    editableRegionStartLine: number,
    editableRegionEndLine: number,
  ): Promise<NextEditOutcome | undefined> {
    const oldEditRangeSlice = helper.fileContents
      .split("\n")
      .slice(editableRegionStartLine, editableRegionEndLine + 1)
      .join("\n");

    const finalCursorPos = calculateFinalCursorPosition(
      helper.pos,
      editableRegionStartLine,
      oldEditRangeSlice,
      nextCompletion,
    );

    const outcomeNext = await this._createNextEditOutcome({
      helper,
      startTime,
      llm,
      promptContent: this.promptMetadata!.prompt.content,
      completion: nextCompletion,
      finalCursorPosition: finalCursorPos,
      editableRegionStartLine,
      editableRegionEndLine,
      userEdits: this.promptMetadata!.userEdits,
      userExcerpts: this.promptMetadata!.userExcerpts,
      originalEditableRange: oldEditRangeSlice,
      diffLines: [],
    });

    this.previousCompletions.push(outcomeNext);

    // Mark as displayed for JetBrains extension
    await this._markDisplayedIfJetBrains(
      helper.input.completionId,
      outcomeNext,
    );

    return outcomeNext;
  }

  private async _handleFullFileDiff(
    helper: HelperVars,
    editableRegionStartLine: number,
    editableRegionEndLine: number,
    startTime: number,
    llm: ILLM,
    nextCompletion: string,
  ): Promise<NextEditOutcome | undefined> {
    const fileSlice = helper.fileLines
      .slice(editableRegionStartLine, editableRegionEndLine + 1)
      .join("\n");
    const diffLines = myersDiff(fileSlice, nextCompletion);
    const diffGroups = groupDiffLines(diffLines, editableRegionStartLine, 5);
    const currentLine = helper.pos.line;
    let cursorLocalDiffGroup: DiffGroup | undefined;
    const prefetchQueue = PrefetchQueue.getInstance();

    // Process diff groups and find the one containing the cursor
    await this._processDiffGroups(
      diffGroups,
      currentLine,
      helper,
      startTime,
      llm,
      prefetchQueue,
    );

    // Handle the diff group containing the cursor if found
    if (cursorLocalDiffGroup) {
      return await this._createOutcomeFromDiffGroup(
        cursorLocalDiffGroup,
        helper,
        startTime,
        llm,
        helper.input.completionId,
        true,
      );
    } else if (diffGroups.length > 0) {
      // Fallback to first diff group if cursor's group not found
      return await this._createOutcomeFromDiffGroup(
        diffGroups[0],
        helper,
        startTime,
        llm,
        helper.input.completionId,
        false,
      );
    }

    return undefined;
  }

  private async _processDiffGroups(
    diffGroups: DiffGroup[],
    currentLine: number,
    helper: HelperVars,
    startTime: number,
    llm: ILLM,
    prefetchQueue: PrefetchQueue,
  ): Promise<DiffGroup | undefined> {
    let cursorGroup: DiffGroup | undefined;

    console.log("diffGroups:");
    console.log(diffGroups);

    for (const group of diffGroups) {
      if (currentLine >= group.startLine && currentLine <= group.endLine) {
        cursorGroup = group;
      } else {
        // Add non-cursor groups to prefetch queue
        await this._addDiffGroupToPrefetchQueue(
          group,
          helper,
          startTime,
          llm,
          prefetchQueue,
        );
      }
    }

    return cursorGroup;
  }

  private async _addDiffGroupToPrefetchQueue(
    group: DiffGroup,
    helper: HelperVars,
    startTime: number,
    llm: ILLM,
    prefetchQueue: PrefetchQueue,
  ): Promise<void> {
    const groupContent = group.lines
      .filter((l) => l.type !== "old")
      .map((l) => l.line)
      .join("\n");

    // Create a range for this diff group
    const rangeInFile: RangeInFile = {
      filepath: helper.filepath,
      range: {
        start: { line: group.startLine, character: 0 },
        end: {
          line: group.endLine,
          character: group.lines[group.lines.length - 1].line.length,
        },
      },
    };

    const originalContent = group.lines
      .filter((l) => l.type !== "new")
      .map((l) => l.line)
      .join("\n");

    // Build outcome for this diff group
    const groupOutcome = await this._createNextEditOutcome({
      helper,
      startTime,
      llm,
      promptContent: this.promptMetadata!.prompt.content,
      completion: groupContent,
      finalCursorPosition: {
        line: group.endLine,
        character: group.lines[group.lines.length - 1].line.length,
      },
      editableRegionStartLine: group.startLine,
      editableRegionEndLine: group.endLine,
      userEdits: this.promptMetadata!.userEdits,
      userExcerpts: this.promptMetadata!.userExcerpts,
      originalEditableRange: originalContent,
      cursorPosition: { line: group.startLine, character: 0 },
      completionId: uuidv4(), // Generate a new ID for this prefetched item
      diffLines: group.lines,
    });

    // Add to prefetch queue
    prefetchQueue.enqueueProcessed({
      location: rangeInFile,
      outcome: groupOutcome,
    });
  }

  private async _createOutcomeFromDiffGroup(
    diffGroup: DiffGroup,
    helper: HelperVars,
    startTime: number,
    llm: ILLM,
    completionId: string,
    isCurrentCursorGroup: boolean,
  ): Promise<NextEditOutcome> {
    const groupContent = diffGroup.lines
      .filter((l) => l.type !== "old")
      .map((line) => line.line)
      .join("\n");

    const originalContent = diffGroup.lines
      .filter((l) => l.type !== "new")
      .map((l) => l.line)
      .join("\n");

    // Use the actual cursor position if this is the group containing the cursor
    // Otherwise use the start of the diff group
    const cursorPos = isCurrentCursorGroup
      ? helper.pos
      : { line: diffGroup.startLine, character: 0 };

    const finalCursorPos = calculateFinalCursorPosition(
      cursorPos,
      diffGroup.startLine,
      originalContent,
      groupContent,
    );

    const outcomeNext = await this._createNextEditOutcome({
      helper,
      startTime,
      llm,
      promptContent: this.promptMetadata!.prompt.content,
      completion: groupContent,
      finalCursorPosition: finalCursorPos,
      editableRegionStartLine: diffGroup.startLine,
      editableRegionEndLine: diffGroup.endLine,
      userEdits: this.promptMetadata!.userEdits,
      userExcerpts: this.promptMetadata!.userExcerpts,
      originalEditableRange: originalContent,
      cursorPosition: cursorPos,
      completionId,
      diffLines: diffGroup.lines,
    });

    this.previousCompletions.push(outcomeNext);

    // Mark as displayed for JetBrains
    await this._markDisplayedIfJetBrains(completionId, outcomeNext);

    return outcomeNext;
  }

  private async _createNextEditOutcome(outcomeCtx: {
    helper: HelperVars;
    startTime: number;
    llm: ILLM;
    promptContent: string;
    completion: string;
    finalCursorPosition: Position;
    editableRegionStartLine: number;
    editableRegionEndLine: number;
    userEdits: string;
    userExcerpts: string;
    originalEditableRange: string;
    cursorPosition?: Position;
    completionId?: string;
    diffLines: DiffLine[];
  }): Promise<NextEditOutcome> {
    return {
      elapsed: Date.now() - outcomeCtx.startTime,
      modelProvider: outcomeCtx.llm.underlyingProviderName,
      modelName: outcomeCtx.llm.model + ":zetaDataset",
      completionOptions: null,
      completionId:
        outcomeCtx.completionId || outcomeCtx.helper.input.completionId,
      gitRepo: await this.ide.getRepoName(outcomeCtx.helper.filepath),
      uniqueId: await this.ide.getUniqueId(),
      timestamp: Date.now(),
      fileUri: outcomeCtx.helper.filepath,
      workspaceDirUri:
        outcomeCtx.helper.workspaceUris[0] ??
        path.dirname(outcomeCtx.helper.filepath),
      prompt: outcomeCtx.promptContent,
      userEdits: outcomeCtx.userEdits ?? "",
      userExcerpts: outcomeCtx.userExcerpts ?? "",
      originalEditableRange: outcomeCtx.originalEditableRange ?? "",
      completion: outcomeCtx.completion,
      cursorPosition: outcomeCtx.cursorPosition || outcomeCtx.helper.pos,
      finalCursorPosition: outcomeCtx.finalCursorPosition,
      editableRegionStartLine: outcomeCtx.editableRegionStartLine,
      editableRegionEndLine: outcomeCtx.editableRegionEndLine,
      diffLines: outcomeCtx.diffLines,
      ...outcomeCtx.helper.options,
    };
  }

  private async _markDisplayedIfJetBrains(
    completionId: string,
    outcome: NextEditOutcome,
  ): Promise<void> {
    const ideType = (await this.ide.getIdeInfo()).ideType;
    if (ideType === "jetbrains") {
      this.markDisplayed(completionId, outcome);
    }
  }

  public async provideInlineCompletionItemsWithChain(
    ctx: {
      completionId: string;
      manuallyPassFileContents?: string;
      manuallyPassPrefix?: string;
      selectedCompletionInfo?: {
        text: string;
        range: Range;
      };
      isUntitledFile: boolean;
      recentlyVisitedRanges: AutocompleteCodeSnippet[];
      recentlyEditedRanges: RecentlyEditedRange[];
    },
    nextEditLocation: RangeInFile,
    token: AbortSignal | undefined,
    usingFullFileDiff: boolean,
  ) {
    try {
      const previousOutcome = this.getPreviousCompletion();
      if (!previousOutcome) {
        return undefined;
      }

      // Use the frontmost RangeInFile to build an input.
      const input = this.buildAutocompleteInputFromChain(
        previousOutcome,
        nextEditLocation,
        ctx,
      );
      if (!input) {
        return undefined;
      }

      return await this.provideInlineCompletionItems(input, token, {
        withChain: true,
        usingFullFileDiff,
      });
    } catch (e: any) {
      this.onError(e);
    }
  }

  private buildAutocompleteInputFromChain(
    previousOutcome: NextEditOutcome,
    nextEditableRegion: RangeInFile,
    ctx: {
      completionId: string;
      manuallyPassFileContents?: string;
      manuallyPassPrefix?: string;
      selectedCompletionInfo?: {
        text: string;
        range: Range;
      };
      isUntitledFile: boolean;
      recentlyVisitedRanges: AutocompleteCodeSnippet[];
      recentlyEditedRanges: RecentlyEditedRange[];
    },
  ): AutocompleteInput | undefined {
    const input: AutocompleteInput = {
      pos: {
        line: nextEditableRegion.range.start.line,
        character: nextEditableRegion.range.start.character,
      },
      filepath: previousOutcome.fileUri,
      ...ctx,
    };

    return input;
  }
}<|MERGE_RESOLUTION|>--- conflicted
+++ resolved
@@ -29,12 +29,9 @@
 import AutocompleteLruCache from "../autocomplete/util/AutocompleteLruCache.js";
 import { HelperVars } from "../autocomplete/util/HelperVars.js";
 import { AutocompleteInput } from "../autocomplete/util/types.js";
-<<<<<<< HEAD
+import { myersDiff } from "../diff/myers.js";
 import { modelSupportsNextEdit } from "../llm/autodetect.js";
-=======
-import { myersDiff } from "../diff/myers.js";
 import { countTokens } from "../llm/countTokens.js";
->>>>>>> 8926d418
 import { localPathOrUriToPath } from "../util/pathToUri.js";
 import { replaceEscapedCharacters } from "../util/text.js";
 import {
@@ -345,23 +342,17 @@
       return { token, startTime, helper: undefined };
     }
 
-<<<<<<< HEAD
-      // In vscode, this check is done in extensions/vscode/src/extension/VsCodeExtension.ts.
-      // For other editors, this check should be done in their respective config reloaders.
-      // This is left for a final check.
-      if (!modelSupportsNextEdit(llm.model, llm.title, llm.capabilities)) {
-        console.error(`${llm.model} is not capable of next edit.`);
-        return undefined;
-      }
-
-      if (llm.promptTemplates?.autocomplete) {
-        options.template = llm.promptTemplates.autocomplete as string;
-      }
-=======
+    // In vscode, this check is done in extensions/vscode/src/extension/VsCodeExtension.ts.
+    // For other editors, this check should be done in their respective config reloaders.
+    // This is left for a final check.
+    if (!modelSupportsNextEdit(llm.model, llm.title, llm.capabilities)) {
+      console.error(`${llm.model} is not capable of next edit.`);
+      return undefined;
+    }
+
     if (llm.promptTemplates?.autocomplete) {
       options.template = llm.promptTemplates.autocomplete as string;
     }
->>>>>>> 8926d418
 
     const helper = await HelperVars.create(input, options, llm.model, this.ide);
 
