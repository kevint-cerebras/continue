--- conflicted
+++ resolved
@@ -1,11 +1,8 @@
 import { getUriDescription } from "../../util/uri";
 
 import { ToolImpl } from ".";
-<<<<<<< HEAD
 import { formatCodeblock } from "../../util/formatCodeblock";
-=======
 import { throwIfFileExceedsHalfOfContext } from "./readFileLimit";
->>>>>>> fbcc5a46
 
 export const readCurrentlyOpenFileImpl: ToolImpl = async (args, extras) => {
   const result = await extras.ide.getCurrentFile();
@@ -17,37 +14,22 @@
       extras.config.selectedModelByRole.chat,
     );
 
-<<<<<<< HEAD
-  const workspaceDirs = await extras.ide.getWorkspaceDirs();
+    const workspaceDirs = await extras.ide.getWorkspaceDirs();
 
-  const { relativePathOrBasename, last2Parts, baseName, extension } =
-    getUriDescription(result.path, workspaceDirs);
+    const { relativePathOrBasename, last2Parts, baseName, extension } =
+      getUriDescription(result.path, workspaceDirs);
 
-  const codeblock = formatCodeblock(
-    extension,
-    relativePathOrBasename,
-    result.contents,
-  );
-
-  return [
-    {
-      name: `Current file: ${baseName}`,
-      description: last2Parts,
-      content: codeblock,
-      uri: {
-        type: "file",
-        value: result.path,
-=======
-    const { relativePathOrBasename, last2Parts, baseName } = getUriDescription(
-      result.path,
-      await extras.ide.getWorkspaceDirs(),
+    const codeblock = formatCodeblock(
+      extension,
+      relativePathOrBasename,
+      result.contents,
     );
 
     return [
       {
         name: `Current file: ${baseName}`,
         description: last2Parts,
-        content: `\`\`\`${relativePathOrBasename}\n${result.contents}\n\`\`\``,
+        content: codeblock,
         uri: {
           type: "file",
           value: result.path,
@@ -60,7 +42,6 @@
         name: `No Current File`,
         description: "",
         content: "There are no files currently open.",
->>>>>>> fbcc5a46
       },
     ];
   }
