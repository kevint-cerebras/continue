--- conflicted
+++ resolved
@@ -25,17 +25,9 @@
       },
     },
   },
-<<<<<<< HEAD
+  defaultToolPolicy: "allowedWithoutPermission",
   systemMessageDescription: {
     prefix: `To return a list of files based on a glob search pattern, use the ${BuiltInToolNames.FileGlobSearch} tool`,
     exampleArgs: [["pattern", "*.py"]],
   },
-=======
-  defaultToolPolicy: "allowedWithoutPermission",
-  systemMessageDescription: createSystemMessageExampleCall(
-    BuiltInToolNames.FileGlobSearch,
-    `To return a list of files based on a glob search pattern, use the ${BuiltInToolNames.FileGlobSearch} tool`,
-    [["pattern", "*.py"]],
-  ),
->>>>>>> 7d54246f
 };