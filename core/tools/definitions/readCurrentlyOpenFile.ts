--- conflicted
+++ resolved
@@ -20,14 +20,11 @@
       properties: {},
     },
   },
-<<<<<<< HEAD
   defaultToolPolicy: "allowedWithPermission",
-=======
   systemMessageDescription: createSystemMessageExampleCall(
     BuiltInToolNames.ReadCurrentlyOpenFile,
     `To view the user's currently open file, use the ${BuiltInToolNames.ReadCurrentlyOpenFile} tool.
 If the user is asking about a file and you don't see any code, use this to check the current file`,
     [],
   ),
->>>>>>> cde6e3e5
 };