--- conflicted
+++ resolved
@@ -25,17 +25,9 @@
       },
     },
   },
-<<<<<<< HEAD
   systemMessageDescription: {
     prefix: `To view a map of a specific folder within the project, you can use the ${BuiltInToolNames.ViewSubdirectory} tool. This will provide a visual representation of the folder's structure and organization.`,
     exampleArgs: [["directory_path", "path/to/subdirectory"]],
   },
-=======
   defaultToolPolicy: "allowedWithPermission",
-  systemMessageDescription: createSystemMessageExampleCall(
-    BuiltInToolNames.ViewSubdirectory,
-    `To view a map of a specific folder within the project, you can use the ${BuiltInToolNames.ViewSubdirectory} tool. This will provide a visual representation of the folder's structure and organization.`,
-    [["directory_path", "path/to/subdirectory"]],
-  ),
->>>>>>> 7d54246f
 };