<<<<<<< HEAD
import * as fs from "node:fs";
import type { PersistedSessionInfo, SessionInfo } from "..";
=======
import * as fs from "fs";
import { PersistedSessionInfo, SessionInfo } from "..";
import { ListHistoryOptions } from "../protocol";
>>>>>>> 3c954dd8
import { getSessionFilePath, getSessionsListPath } from "./paths";

class HistoryManager {
  list(options: ListHistoryOptions): SessionInfo[] {
    const filepath = getSessionsListPath();
    if (!fs.existsSync(filepath)) {
      return [];
    }
    const content = fs.readFileSync(filepath, "utf8");
    let sessions = JSON.parse(content).filter((session: any) => {
      // Filter out old format
      return typeof session.session_id !== "string";
    });

    // Apply limit and offset
    if (options.limit) {
      const offset = options.offset || 0;
      sessions = sessions.slice(offset, offset + options.limit);
    }

    return sessions;
  }

  delete(sessionId: string) {
    // Delete a session
    const sessionFile = getSessionFilePath(sessionId);
    if (!fs.existsSync(sessionFile)) {
      throw new Error(`Session file ${sessionFile} does not exist`);
    }
    fs.unlinkSync(sessionFile);

    // Read and update the sessions list
    const sessionsListFile = getSessionsListPath();
    const sessionsListRaw = fs.readFileSync(sessionsListFile, "utf-8");
    let sessionsList: SessionInfo[];
    try {
      sessionsList = JSON.parse(sessionsListRaw);
    } catch (error) {
      throw new Error(
        `It looks like there is a JSON formatting error in your sessions.json file (${sessionsListFile}). Please fix this before creating a new session.`,
      );
    }

    sessionsList = sessionsList.filter(
      (session) => session.sessionId !== sessionId,
    );

    fs.writeFileSync(sessionsListFile, JSON.stringify(sessionsList));
  }

  load(sessionId: string): PersistedSessionInfo {
    try {
      const sessionFile = getSessionFilePath(sessionId);
      if (!fs.existsSync(sessionFile)) {
        throw new Error(`Session file ${sessionFile} does not exist`);
      }
      const session: PersistedSessionInfo = JSON.parse(
        fs.readFileSync(sessionFile, "utf8"),
      );
      session.sessionId = sessionId;
      return session;
    } catch (e) {
      console.log(`Error migrating session: ${e}`);
      return {
        history: [],
        title: "Failed to load session",
        workspaceDirectory: "",
        sessionId: sessionId,
      };
    }
  }

  save(session: PersistedSessionInfo) {
    // Save the main session json file
    fs.writeFileSync(
      getSessionFilePath(session.sessionId),
      JSON.stringify(session),
    );

    // Read and update the sessions list
    const sessionsListFilePath = getSessionsListPath();
    try {
      const rawSessionsList = fs.readFileSync(sessionsListFilePath, "utf-8");

      let sessionsList: SessionInfo[];
      try {
        sessionsList = JSON.parse(rawSessionsList);
      } catch (e) {
        if (rawSessionsList.trim() === "") {
          fs.writeFileSync(sessionsListFilePath, JSON.stringify([]));
          sessionsList = [];
        } else {
          throw e;
        }
      }

      let found = false;
      for (const sessionInfo of sessionsList) {
        if (sessionInfo.sessionId === session.sessionId) {
          sessionInfo.title = session.title;
          sessionInfo.workspaceDirectory = session.workspaceDirectory;
          sessionInfo.dateCreated = String(Date.now());
          found = true;
          break;
        }
      }

      if (!found) {
        const sessionInfo: SessionInfo = {
          sessionId: session.sessionId,
          title: session.title,
          dateCreated: String(Date.now()),
          workspaceDirectory: session.workspaceDirectory,
        };
        sessionsList.push(sessionInfo);
      }

      fs.writeFileSync(sessionsListFilePath, JSON.stringify(sessionsList));
    } catch (error) {
      if (error instanceof SyntaxError) {
        throw new Error(
          `It looks like there is a JSON formatting error in your sessions.json file (${sessionsListFilePath}). Please fix this before creating a new session.`,
        );
      }
      throw new Error(
        `It looks like there is a validation error in your sessions.json file (${sessionsListFilePath}). Please fix this before creating a new session. Error: ${error}`,
      );
    }
  }
}

const historyManager = new HistoryManager();

export default historyManager;<|MERGE_RESOLUTION|>--- conflicted
+++ resolved
@@ -1,11 +1,6 @@
-<<<<<<< HEAD
-import * as fs from "node:fs";
-import type { PersistedSessionInfo, SessionInfo } from "..";
-=======
 import * as fs from "fs";
 import { PersistedSessionInfo, SessionInfo } from "..";
-import { ListHistoryOptions } from "../protocol";
->>>>>>> 3c954dd8
+import { ListHistoryOptions } from "../protocol/core";
 import { getSessionFilePath, getSessionsListPath } from "./paths";
 
 class HistoryManager {
