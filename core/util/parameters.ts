<<<<<<< HEAD
import type { TabAutocompleteOptions } from "..";
=======
import { TabAutocompleteOptions } from "../index.js";
>>>>>>> e877f8ab

export const DEFAULT_AUTOCOMPLETE_OPTS: TabAutocompleteOptions = {
  disable: false,
  useCopyBuffer: false,
  useSuffix: true,
  maxPromptTokens: 500,
  prefixPercentage: 0.85,
  maxSuffixPercentage: 0.25,
  debounceDelay: 350,
  multilineCompletions: "auto",
  slidingWindowPrefixPercentage: 0.75,
  slidingWindowSize: 500,
  maxSnippetPercentage: 0.6,
  recentlyEditedSimilarityThreshold: 0.3,
  useCache: true,
  onlyMyCode: true,
  useOtherFiles: true,
  useRecentlyEdited: true,
  recentLinePrefixMatchMinLength: 7,
  disableInFiles: undefined,
};

export const COUNT_COMPLETION_REJECTED_AFTER = 10_000;
export const DO_NOT_COUNT_REJECTED_BEFORE = 250;

export const RETRIEVAL_PARAMS = {
  rerankThreshold: 0.3,
  nFinal: 10,
  nRetrieve: 20,
  bm25Threshold: -2.5,
};

// export const SERVER_URL = "http://localhost:3000";
export const SERVER_URL = "https://proxy-server-blue-l6vsfbzhba-uw.a.run.app";<|MERGE_RESOLUTION|>--- conflicted
+++ resolved
@@ -1,8 +1,4 @@
-<<<<<<< HEAD
-import type { TabAutocompleteOptions } from "..";
-=======
 import { TabAutocompleteOptions } from "../index.js";
->>>>>>> e877f8ab
 
 export const DEFAULT_AUTOCOMPLETE_OPTS: TabAutocompleteOptions = {
   disable: false,
