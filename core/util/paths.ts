--- conflicted
+++ resolved
@@ -105,7 +105,6 @@
   return p;
 }
 
-<<<<<<< HEAD
 export function getConfigYamlPath(ideType: IdeType): string {
   const p = path.join(getContinueGlobalPath(), "config.yaml");
   // if (!fs.existsSync(p)) {
@@ -118,12 +117,6 @@
   return p;
 }
 
-export function getConfigJsonUri(): string {
-  return getContinueGlobalUri() + "/config.json";
-}
-
-=======
->>>>>>> a84f4329
 export function getConfigTsPath(): string {
   const p = path.join(getContinueGlobalPath(), "config.ts");
   if (!fs.existsSync(p)) {
